from collections import defaultdict
from copy import deepcopy
import datetime as dt
from deprecated import deprecated
from lxml import etree, objectify
import os
import pathlib
import re
import tempfile
from typing import Tuple, Union, BinaryIO, List
import io
import warnings

from hpxml_version_translator import exceptions as exc

File = Union[str, bytes, os.PathLike, BinaryIO]


def pathobj_to_str(x: File) -> Union[str, BinaryIO]:
    """Convert pathlib.Path object (if it is one) to a path string

    lxml doesn't like pathlib.Path objects, so change them to a string if
    necessary first.

    :param x: filepath
    :type x: pathlib.Path or str or file-like object
    :return: file path string
    :rtype: str or whatever was passed in
    """
    if isinstance(x, pathlib.PurePath):
        return str(x)
    elif (
        isinstance(x, str)
        or isinstance(x, io.BufferedWriter)
        or isinstance(x, io.BytesIO)
    ):
        return x
    else:  # tempfile.NamedTemporaryFile
        return x.name


def convert_str_version_to_tuple(version: str) -> Tuple[int]:
    schema_version = list(map(int, version.split(".")))
    schema_version.extend((3 - len(schema_version)) * [0])
    return schema_version


def detect_hpxml_version(hpxmlfilename: File) -> List[int]:
    doc = etree.parse(pathobj_to_str(hpxmlfilename))
    return convert_str_version_to_tuple(doc.getroot().attrib["schemaVersion"])


def get_hpxml_versions(major_version: Union[int, None] = None) -> List[str]:
    schemas_dir = pathlib.Path(__file__).resolve().parent / "schemas"
    schema_versions = []
    for schema_dir in schemas_dir.iterdir():
        if not schema_dir.is_dir() or schema_dir.name == "v1.1.1":
            continue
        tree = etree.parse(str(schema_dir / "HPXMLDataTypes.xsd"))
        root = tree.getroot()
        ns = {"xs": root.nsmap["xs"]}
        schema_versions.extend(
            root.xpath(
                '//xs:simpleType[@name="schemaVersionType"]/xs:restriction/xs:enumeration/@value',
                namespaces=ns,
                smart_strings=False,
            )
        )
        if major_version:
            schema_versions = list(
                filter(
                    lambda x: convert_str_version_to_tuple(x)[0] == major_version,
                    schema_versions,
                )
            )
    return schema_versions


def add_after(
    parent_el: etree._Element, list_of_el_names: List[str], el_to_add: etree._Element
) -> None:
    for sibling_name in reversed(list_of_el_names):
        try:
            sibling = getattr(parent_el, sibling_name)[-1]
        except AttributeError:
            continue
        else:
            sibling.addnext(el_to_add)
            return
    parent_el.insert(0, el_to_add)


def add_before(
    parent_el: etree._Element, list_of_el_names: List[str], el_to_add: etree._Element
) -> None:
    for sibling_name in list_of_el_names:
        try:
            sibling = getattr(parent_el, sibling_name)[0]
        except AttributeError:
            continue
        else:
            sibling.addprevious(el_to_add)
            return
    parent_el.append(el_to_add)


def convert_hpxml_to_version(
    hpxml_version: str, hpxml_file: File, hpxml_out_file: File
) -> None:

    # Validate that the hpxml_version requested is a valid one.
    hpxml_version_strs = get_hpxml_versions()
    schema_version_requested = convert_str_version_to_tuple(hpxml_version)
    major_version_requested = schema_version_requested[0]
    if hpxml_version not in hpxml_version_strs:
        raise exc.HpxmlTranslationError(
            f"HPXML version {hpxml_version} is not valid. Must be one of {', '.join(hpxml_version_strs)}."
        )

    # Validate that the hpxml_version requested is a newer one that the current one.
    schema_version_file = detect_hpxml_version(hpxml_file)
    major_version_file = schema_version_file[0]
    if major_version_requested <= major_version_file:
        raise exc.HpxmlTranslationError(
            f"HPXML version requested is {hpxml_version} but input file major version is {schema_version_file[0]}"
        )

    version_translator_funcs = {
        1: convert_hpxml1_to_2,
        2: convert_hpxml2_to_3,
        3: convert_hpxml3_to_4,
    }
    current_file = hpxml_file
    with tempfile.TemporaryDirectory() as tmpdir:
        for current_version in range(major_version_file, major_version_requested):
            next_version = current_version + 1
            if current_version + 1 == major_version_requested:
                next_file = hpxml_out_file
                version_translator_funcs[current_version](
                    current_file, next_file, hpxml_version
                )
            else:
                next_file = pathlib.Path(tmpdir, f"{next_version}.xml")
                version_translator_funcs[current_version](current_file, next_file)
            current_file = next_file


@deprecated(version="1.0.0", reason="Use convert_hpxml_to_version instead")
def convert_hpxml_to_3(hpxml_file: File, hpxml3_file: File) -> None:
    convert_hpxml_to_version("3.1", hpxml_file, hpxml3_file)


def convert_hpxml1_to_2(
    hpxml1_file: File, hpxml2_file: File, version: str = "2.3"
) -> None:
    """Convert an HPXML v1 file to HPXML v2

    :param hpxml1_file: HPXML v1 input file
    :type hpxml1_file: pathlib.Path, str, or file-like
    :param hpxml2_file: HPXML v2 output file
    :type hpxml2_file: pathlib.Path, str, or file-like
    :param version: Target version
    :type version: str
    """

    if version not in get_hpxml_versions(major_version=2):
        raise exc.HpxmlTranslationError(
            "convert_hpxml1_to_2 must have valid target version of 2.x, got {version}."
        )

    # Load Schemas
    schemas_dir = pathlib.Path(__file__).resolve().parent / "schemas"
    hpxml1_schema_doc = etree.parse(str(schemas_dir / "v1.1.1" / "HPXML.xsd"))
    hpxml1_ns = hpxml1_schema_doc.getroot().attrib["targetNamespace"]
    hpxml1_schema = etree.XMLSchema(hpxml1_schema_doc)
    hpxml2_schema_doc = etree.parse(str(schemas_dir / "v2.3" / "HPXML.xsd"))
    hpxml2_ns = hpxml2_schema_doc.getroot().attrib["targetNamespace"]
    hpxml2_schema = etree.XMLSchema(hpxml2_schema_doc)

    E = objectify.ElementMaker(
        namespace=hpxml2_ns, nsmap={None: hpxml2_ns}, annotate=False
    )
    xpkw = {"namespaces": {"h": hpxml2_ns}}

    # Ensure we're working with valid HPXML v1.x (earlier versions should validate against v1.1.1 schema)
    hpxml1_doc = objectify.parse(pathobj_to_str(hpxml1_file))
    hpxml1_schema.assertValid(hpxml1_doc)

    # Change the namespace of every element to use the HPXML v2 namespace
    # https://stackoverflow.com/a/51660868/11600307
    change_ns_xslt = etree.parse(
        str(pathlib.Path(__file__).resolve().parent / "change_namespace.xsl")
    )
    hpxml2_doc = hpxml1_doc.xslt(
        change_ns_xslt, orig_namespace=f"'{hpxml1_ns}'", new_namespace=f"'{hpxml2_ns}'"
    )
    root = hpxml2_doc.getroot()

    # Change version
    root.attrib["schemaVersion"] = version

    # TODO: Moved the BPI 2400 elements and renamed/reorganized them.

    # Renamed element AttachedToCAZ under water heater to fix a typo.
    for el in root.xpath("//h:WaterHeatingSystem/h:AtachedToCAZ", **xpkw):
        el.tag = f"{{{hpxml2_ns}}}AttachedToCAZ"

    # Removed "batch heater" from SolarCollectorLoopType in lieu of the previously
    # added "integrated collector storage" enumeration on SolarThermalCollectorType.
    for batch_heater in root.xpath(
        '//h:SolarThermal/h:SolarThermalSystem[h:CollectorLoopType="batch heater"]',
        **xpkw,
    ):
        if not hasattr(batch_heater, "CollectorType"):
            add_after(
                batch_heater,
                ["CollectorLoopType"],
                E.CollectorType("integrated collector storage"),
            )
        batch_heater.remove(batch_heater.CollectorLoopType)

    # Throw a warning if there are BPI2400 elements and move it into an extension
    bpi2400_els = root.xpath("//h:BPI2400Inputs", **xpkw)
    if bpi2400_els:
        warnings.warn(
            "BPI2400Inputs in v1.1.1 are ambiguous and aren't translated into their "
            "corresponding elements in v2.x. They have been moved to an extension instead."
        )
    for el in bpi2400_els:
        parent_el = el.getparent()
        if not hasattr(parent_el, "extension"):
            parent_el.append(E.extension())
        parent_el.extension.append(deepcopy(el))
        parent_el.remove(el)

    # Write out new file
    hpxml2_doc.write(pathobj_to_str(hpxml2_file), pretty_print=True, encoding="utf-8")
    hpxml2_schema.assertValid(hpxml2_doc)


def convert_hpxml2_to_3(
    hpxml2_file: File, hpxml3_file: File, version: str = "3.1"
) -> None:
    """Convert an HPXML v2 file to HPXML v3

    :param hpxml2_file: HPXML v2 input file
    :type hpxml2_file: pathlib.Path, str, or file-like
    :param hpxml3_file: HPXML v3 output file
    :type hpxml3_file: pathlib.Path, str, or file-like
    :param version: Target version
    :type version: str
    """

    if version not in get_hpxml_versions(major_version=3):
        raise exc.HpxmlTranslationError(
            "convert_hpxml2_to_3 must have valid target version of 3.x, got {version}."
        )

    # Load Schemas
    schemas_dir = pathlib.Path(__file__).resolve().parent / "schemas"
    hpxml2_schema_doc = etree.parse(str(schemas_dir / "v2.3" / "HPXML.xsd"))
    hpxml2_ns = hpxml2_schema_doc.getroot().attrib["targetNamespace"]
    hpxml2_schema = etree.XMLSchema(hpxml2_schema_doc)
    hpxml3_schema_doc = etree.parse(str(schemas_dir / "v3.1" / "HPXML.xsd"))
    hpxml3_ns = hpxml3_schema_doc.getroot().attrib["targetNamespace"]
    hpxml3_schema = etree.XMLSchema(hpxml3_schema_doc)

    E = objectify.ElementMaker(
        namespace=hpxml3_ns, nsmap={None: hpxml3_ns}, annotate=False
    )
    xpkw = {"namespaces": {"h": hpxml3_ns}}

    # Ensure we're working with valid HPXML v2.x (earlier versions should validate against v2.3 schema)
    hpxml2_doc = objectify.parse(pathobj_to_str(hpxml2_file))
    hpxml2_schema.assertValid(hpxml2_doc)

    # Change the namespace of every element to use the HPXML v3 namespace
    # https://stackoverflow.com/a/51660868/11600307
    change_ns_xslt = etree.parse(
        str(pathlib.Path(__file__).resolve().parent / "change_namespace.xsl")
    )
    hpxml3_doc = hpxml2_doc.xslt(
        change_ns_xslt, orig_namespace=f"'{hpxml2_ns}'", new_namespace=f"'{hpxml3_ns}'"
    )
    root = hpxml3_doc.getroot()

    # Change version
    root.attrib["schemaVersion"] = version

    # Standardized location mapping
    location_map = {
        "ambient": "outside",  # 'ambient' will be mapped to 'ground' for FoundationWall
        "conditioned space": "living space",
        "unconditioned basement": "basement - unconditioned",
        "unconditioned attic": "attic - unconditioned",
        "unvented crawlspace": "crawlspace - unvented",
        "vented crawlspace": "crawlspace - vented",
    }
    foundation_location_map = deepcopy(location_map)
    foundation_location_map["ambient"] = "ground"

    # Fixing project ids
    # https://github.com/hpxmlwg/hpxml/pull/197
    # This is really messy. I can see why we fixed it.

    def get_pre_post_from_building_id(building_id):
        event_type = root.xpath(
            "h:Building[h:BuildingID/@id=$bldgid]/h:ProjectStatus/h:EventType/text()",
            smart_strings=False,
            bldgid=building_id,
            **xpkw,
        )
        if len(event_type) == 1:
            if event_type[0] in (
                "proposed workscope",
                "approved workscope",
                "construction-period testing/daily test out",
                "job completion testing/final inspection",
                "quality assurance/monitoring",
            ):
                return "post"
            elif event_type[0] in ("audit", "preconstruction"):
                return "pre"
            else:
                return None
        else:
            return None

    for i, project in enumerate(root.xpath("h:Project", **xpkw), 1):

        # Add the ProjectID element if it isn't there
        if not hasattr(project, "ProjectID"):
            add_after(project, ["BuildingID"], E.ProjectID(id=f"project-{i}"))
        building_ids_by_pre_post = defaultdict(set)

        # Gather together the buildings in BuildingID and ProjectSystemIdentifiers
        building_id = project.BuildingID.attrib["id"]
        building_ids_by_pre_post[get_pre_post_from_building_id(building_id)].add(
            building_id
        )
        for psi in project.xpath("h:ProjectDetails/h:ProjectSystemIdentifiers", **xpkw):
            building_id = psi.attrib.get("id")
            building_ids_by_pre_post[get_pre_post_from_building_id(building_id)].add(
                building_id
            )

        for pre_post in ("pre", "post"):
            if len(building_ids_by_pre_post[pre_post]) == 0:
                for building_id in root.xpath("h:Building/h:BuildingID/@id", **xpkw):
                    if get_pre_post_from_building_id(building_id) == pre_post:
                        building_ids_by_pre_post[pre_post].add(building_id)

        # If there are more than one of each pre and post, throw an error
        if len(building_ids_by_pre_post["pre"]) == 0:
            raise exc.HpxmlTranslationError(
                f"Project[{i}] has no references to Building nodes with an 'audit' or 'preconstruction' EventType."
            )
        elif len(building_ids_by_pre_post["pre"]) > 1:
            raise exc.HpxmlTranslationError(
                f"Project[{i}] has more than one reference to Building nodes with an "
                "'audit' or 'preconstruction' EventType."
            )
        if len(building_ids_by_pre_post["post"]) == 0:
            raise exc.HpxmlTranslationError(
                f"Project[{i}] has no references to Building nodes with a post retrofit EventType."
            )
        elif len(building_ids_by_pre_post["post"]) > 1:
            raise exc.HpxmlTranslationError(
                f"Project[{i}] has more than one reference to Building nodes with a post retrofit EventType."
            )
        pre_building_id = building_ids_by_pre_post["pre"].pop()
        post_building_id = building_ids_by_pre_post["post"].pop()

        # Add the pre building
        project.ProjectID.addnext(E.PreBuildingID(id=pre_building_id))
        for el in root.xpath(
            "h:Building/h:BuildingID[@id=$bldgid]/*", bldgid=pre_building_id, **xpkw
        ):
            project.PreBuildingID.append(deepcopy(el))

        # Add the post building
        project.PreBuildingID.addnext(E.PostBuildingID(id=post_building_id))
        for el in root.xpath(
            "h:Building/h:BuildingID[@id=$bldgid]/*", bldgid=post_building_id, **xpkw
        ):
            project.PostBuildingID.append(deepcopy(el))

        # Move the ambiguous BuildingID to an extension
        if not hasattr(project, "extension"):
            project.append(E.extension())
        project.extension.append(deepcopy(project.BuildingID))
        project.remove(project.BuildingID)

        # Move the ProjectSystemIdentifiers to an extension
        for psi in project.xpath("h:ProjectDetails/h:ProjectSystemIdentifiers", **xpkw):
            project.extension.append(deepcopy(psi))
            project.ProjectDetails.remove(psi)

    # Green Building Verification
    # https://github.com/hpxmlwg/hpxml/pull/66
    # This next one is covered here because the BPI-2101 verification didn't exist in v2, so no need to translate it
    # https://github.com/hpxmlwg/hpxml/pull/210

    energy_score_els = root.xpath(
        "h:Building/h:BuildingDetails/h:BuildingSummary/h:BuildingConstruction/h:EnergyScore",
        **xpkw,
    )
    for i, es in enumerate(energy_score_els, 1):
        bldg_details = es.getparent().getparent().getparent()
        if not hasattr(bldg_details, "GreenBuildingVerifications"):
            add_after(
                bldg_details,
                ["BuildingSummary", "ClimateandRiskZones"],
                E.GreenBuildingVerifications(),
            )
        gbv = E.GreenBuildingVerification(
            E.SystemIdentifier(id=f"energy-score-{i}"),
            E.Type(
                {
                    "US DOE Home Energy Score": "Home Energy Score",
                    "RESNET HERS": "HERS Index Score",
                    "other": "other",
                }[str(es.ScoreType)]
            ),
            E.Body(
                {
                    "US DOE Home Energy Score": "US DOE",
                    "RESNET HERS": "RESNET",
                    "other": "other",
                }[str(es.ScoreType)]
            ),
            E.Metric(str(es.Score)),
        )
        if hasattr(es, "OtherScoreType"):
            gbv.Type.addnext(E.OtherType(str(es.OtherScoreType)))
        if hasattr(es, "ScoreDate"):
            gbv.append(E.Year(dt.datetime.strptime(str(es.ScoreDate), "%Y-%m-%d").year))
        if hasattr(es, "extension"):
            gbv.append(deepcopy(es.extension))
        bldg_details.GreenBuildingVerifications.append(gbv)
        es.getparent().remove(es)

    for i, prog_cert in enumerate(
        root.xpath("h:Project/h:ProjectDetails/h:ProgramCertificate", **xpkw), 1
    ):
        project_details = prog_cert.getparent()
        bldg_id = project_details.getparent().PostBuildingID.attrib["id"]
        bldg_details = root.xpath(
            "h:Building[h:BuildingID/@id=$bldgid]/h:BuildingDetails",
            bldgid=bldg_id,
            **xpkw,
        )[0]
        if not hasattr(bldg_details, "GreenBuildingVerifications"):
            add_after(
                bldg_details,
                ["BuildingSummary", "ClimateandRiskZones"],
                E.GreenBuildingVerifications(),
            )
        gbv = E.GreenBuildingVerification(
            E.SystemIdentifier(id=f"program-certificate-{i}"),
            E.Type(
                {
                    "Home Performance with Energy Star": "Home Performance with ENERGY STAR",
                    "LEED Certified": "LEED For Homes",
                    "LEED Silver": "LEED For Homes",
                    "LEED Gold": "LEED For Homes",
                    "LEED Platinum": "LEED For Homes",
                    "other": "other",
                }[str(prog_cert)]
            ),
        )
        if hasattr(project_details, "CertifyingOrganization"):
            gbv.append(E.Body(str(project_details.CertifyingOrganization)))
        m = re.match(r"LEED (\w+)$", str(prog_cert))
        if m:
            gbv.append(E.Rating(m.group(1)))
        if hasattr(project_details, "CertifyingOrganizationURL"):
            gbv.append(E.URL(str(project_details.CertifyingOrganizationURL)))
        if hasattr(project_details, "YearCertified"):
            gbv.append(E.Year(int(project_details.YearCertified)))
        bldg_details.GreenBuildingVerifications.append(gbv)

    for i, es_home_ver in enumerate(
        root.xpath("h:Project/h:ProjectDetails/h:EnergyStarHomeVersion", **xpkw)
    ):
        bldg_id = es_home_ver.getparent().getparent().PostBuildingID.attrib["id"]
        bldg_details = root.xpath(
            "h:Building[h:BuildingID/@id=$bldgid]/h:BuildingDetails",
            bldgid=bldg_id,
            **xpkw,
        )[0]
        if not hasattr(bldg_details, "GreenBuildingVerifications"):
            add_after(
                bldg_details,
                ["BuildingSummary", "ClimateandRiskZones"],
                E.GreenBuildingVerifications(),
            )
        gbv = E.GreenBuildingVerification(
            E.SystemIdentifier(id=f"energy-star-home-{i}"),
            E.Type("ENERGY STAR Certified Homes"),
            E.Version(str(es_home_ver)),
        )
        bldg_details.GreenBuildingVerifications.append(gbv)

    for el_name in (
        "CertifyingOrganization",
        "CertifyingOrganizationURL",
        "YearCertified",
        "ProgramCertificate",
        "EnergyStarHomeVersion",
    ):
        for el in root.xpath(f"//h:ProjectDetails/h:{el_name}", **xpkw):
            el.getparent().remove(el)

    # Addressing Inconsistencies
    # https://github.com/hpxmlwg/hpxml/pull/124

    for el in root.xpath("//h:HeatPump/h:AnnualCoolEfficiency", **xpkw):
        el.tag = f"{{{hpxml3_ns}}}AnnualCoolingEfficiency"
    for el in root.xpath("//h:HeatPump/h:AnnualHeatEfficiency", **xpkw):
        el.tag = f"{{{hpxml3_ns}}}AnnualHeatingEfficiency"

    # Replaces Measure/InstalledComponent with Measure/InstalledComponents/InstalledComponent
    for i, ic in enumerate(
        root.xpath(
            "h:Project/h:ProjectDetails/h:Measures/h:Measure/h:InstalledComponent",
            **xpkw,
        )
    ):
        ms = ic.getparent()
        if not hasattr(ms, "InstalledComponents"):
            add_before(ms, ["extension"], E.InstalledComponents())
        ms.InstalledComponents.append(deepcopy(ic))
        ms.remove(ic)

    # Replaces WeatherStation/SystemIdentifiersInfo with WeatherStation/SystemIdentifier
    for el in root.xpath("//h:WeatherStation/h:SystemIdentifiersInfo", **xpkw):
        el.tag = f"{{{hpxml3_ns}}}SystemIdentifier"

    # Renames "central air conditioning" to "central air conditioner" for CoolingSystemType
    for el in root.xpath("//h:CoolingSystem/h:CoolingSystemType", **xpkw):
        if el == "central air conditioning":
            el._setText("central air conditioner")

    # Renames HeatPump/BackupAFUE to BackupAnnualHeatingEfficiency, accepts 0-1 instead of 1-100
    for bkupafue in root.xpath(
        "h:Building/h:BuildingDetails/h:Systems/h:HVAC/h:HVACPlant/h:HeatPump/h:BackupAFUE",
        **xpkw,
    ):
        heatpump = bkupafue.getparent()
        add_before(
            heatpump,
            [
                "BackupHeatingCapacity",
                "BackupHeatingSwitchoverTemperature",
                "FractionHeatLoadServed",
                "FractionCoolLoadServed",
                "FloorAreaServed",
                "AnnualCoolingEfficiency",
                "AnnualHeatingEfficiency",
                "extension",
            ],
            E.BackupAnnualHeatingEfficiency(
                E.Units("AFUE"), E.Value(f"{float(bkupafue.text) / 100}")
            ),
        )
        heatpump.remove(bkupafue)

    # Renames FoundationWall/BelowGradeDepth to FoundationWall/DepthBelowGrade
    for el in root.xpath("//h:FoundationWall/h:BelowGradeDepth", **xpkw):
        el.tag = f"{{{hpxml3_ns}}}DepthBelowGrade"

    # Clothes Dryer CEF
    # https://github.com/hpxmlwg/hpxml/pull/145

    for el in root.xpath("//h:ClothesDryer/h:EfficiencyFactor", **xpkw):
        el.tag = f"{{{hpxml3_ns}}}EnergyFactor"

    # Enclosure
    # https://github.com/hpxmlwg/hpxml/pull/181

    for fw in root.xpath(
        "h:Building/h:BuildingDetails/h:Enclosure/h:Foundations/h:Foundation/h:FoundationWall",
        **xpkw,
    ):
        enclosure = fw.getparent().getparent().getparent()
        foundation = fw.getparent()

        add_before(
            foundation,
            ["AttachedToFrameFloor", "AttachedToSlab", "AnnualEnergyUse", "extension"],
            E.AttachedToFoundationWall(idref=fw.SystemIdentifier.attrib["id"]),
        )
        if not hasattr(enclosure, "FoundationWalls"):
            add_after(
                enclosure,
                [
                    "AirInfiltration",
                    "Attics",
                    "Foundations",
                    "Garages",
                    "Roofs",
                    "RimJoists",
                    "Walls",
                ],
                E.FoundationWalls(),
            )
        enclosure.FoundationWalls.append(deepcopy(fw))
        this_fw = enclosure.FoundationWalls.FoundationWall[-1]

        if hasattr(this_fw, "AdjacentTo"):
            try:
                fw_boundary = foundation_location_map[str(fw.AdjacentTo)]
            except KeyError:
                fw_boundary = str(fw.AdjacentTo)  # retain unchanged location name
            try:
                boundary_v3 = {
                    "other housing unit": "Exterior",
                    "ground": "Exterior",
                    "ambient": "Exterior",
                    "attic": "Exterior",
                    "garage": "Exterior",
                    "living space": "Interior",
                    "unconditioned basement": "Interior",
                    "crawlspace": "Interior",
                }[str(fw.AdjacentTo)]
                if boundary_v3 == "Interior" and hasattr(foundation, "FoundationType"):
                    # Check that this matches the Foundation/FoundationType if available
                    if fw.AdjacentTo == "unconditioned basement" and (
                        foundation.xpath(
                            'count(h:FoundationType/h:Basement/h:Conditioned[text()="true"])',
                            **xpkw,
                        )
                        > 0
                        or not hasattr(foundation.FoundationType, "Basement")
                    ):
                        boundary_v3 = "Exterior"
                    elif fw.AdjacentTo == "crawlspace" and not hasattr(
                        foundation.FoundationType, "Crawlspace"
                    ):
                        boundary_v3 = "Exterior"
                add_after(
                    this_fw,
                    ["SystemIdentifier", "ExternalResource", "AttachedToSpace"],
                    getattr(E, f"{boundary_v3}AdjacentTo")(fw_boundary),
                )
            except KeyError:
                pass
            this_fw.remove(this_fw.AdjacentTo)

        foundation.remove(fw)

    # Attics
    for bldg_const in root.xpath(
        "h:Building/h:BuildingDetails/h:BuildingSummary/h:BuildingConstruction", **xpkw
    ):
        if hasattr(bldg_const, "AtticType"):
            if bldg_const.AtticType == "vented attic":
                bldg_const.AtticType = E.AtticType(E.Attic(E.Vented(True)))
            elif bldg_const.AtticType == "unvented attic":
                bldg_const.AtticType = E.AtticType(E.Attic(E.Vented(False)))
            elif bldg_const.AtticType == "flat roof":
                bldg_const.AtticType = E.AtticType(E.FlatRoof())
            elif bldg_const.AtticType == "cathedral ceiling":
                bldg_const.AtticType = E.AtticType(E.CathedralCeiling())
            elif bldg_const.AtticType == "cape cod":
                bldg_const.AtticType = E.AtticType(E.Attic(E.CapeCod(True)))
            elif bldg_const.AtticType == "other":
                bldg_const.AtticType = E.AtticType(E.Other())
            elif bldg_const.AtticType == "venting unknown attic":
                bldg_const.AtticType = E.AtticType(
                    E.Attic(E.extension(E.Vented("unknown")))
                )

    for i, attic in enumerate(
        root.xpath(
            "h:Building/h:BuildingDetails/h:Enclosure/h:AtticAndRoof/h:Attics/h:Attic",
            **xpkw,
        )
    ):
        enclosure = attic.getparent().getparent().getparent()
        this_attic = deepcopy(attic)
        this_attic_type = None
        if hasattr(this_attic, "AtticType"):
            this_attic_type = this_attic.AtticType
            if this_attic.AtticType == "vented attic":
                this_attic.AtticType = E.AtticType(E.Attic(E.Vented(True)))
            elif this_attic.AtticType == "unvented attic":
                this_attic.AtticType = E.AtticType(E.Attic(E.Vented(False)))
            elif this_attic.AtticType == "flat roof":
                this_attic.AtticType = E.AtticType(E.FlatRoof())
            elif this_attic.AtticType == "cathedral ceiling":
                this_attic.AtticType = E.AtticType(E.CathedralCeiling())
            elif this_attic.AtticType == "cape cod":
                this_attic.AtticType = E.AtticType(E.Attic(E.CapeCod(True)))
            elif this_attic.AtticType == "other":
                this_attic.AtticType = E.AtticType(E.Other())
            elif this_attic.AtticType == "venting unknown attic":
                this_attic.AtticType = E.AtticType(
                    E.Attic(E.extension(E.Vented("unknown")))
                )
        else:
            raise exc.HpxmlTranslationError(
                f"{hpxml2_file.name} was not able to be translated "
                f"because 'AtticType' of {this_attic.SystemIdentifier.attrib['id']} is unknown."
            )

        if not hasattr(enclosure, "Attics"):
            add_after(enclosure, ["AirInfiltration"], E.Attics())

        # rearrange AttachedToRoof
        if hasattr(this_attic, "AttachedToRoof"):
            attached_to_roof = deepcopy(this_attic.AttachedToRoof)
            this_attic.remove(
                this_attic.AttachedToRoof
            )  # remove the AttachedToRoof of HPXML v2
            add_after(
                this_attic,
                ["SystemIdentifier", "AttachedToSpace", "AtticType", "VentilationRate"],
                attached_to_roof,
            )

        # find the wall with the same id and add AtticWallType = knee wall
        if hasattr(this_attic, "AtticKneeWall"):
            knee_wall_id = this_attic.AtticKneeWall.attrib["idref"]
            try:
                knee_wall = root.xpath(
                    "h:Building/h:BuildingDetails/h:Enclosure/h:Walls/h:Wall[h:SystemIdentifier/@id=$sysid]",
                    sysid=knee_wall_id,
                    **xpkw,
                )[0]
            except IndexError:
                warnings.warn(
                    f"Cannot find a knee wall attached to {this_attic.SystemIdentifier.attrib['id']}."
                )
            else:
                if not hasattr(knee_wall, "AtticWallType"):
                    add_after(
                        knee_wall,
                        [
                            "SystemIdentifier",
                            "ExteriorAdjacentTo",
                            "InteriorAdjacentTo",
                        ],
                        E.AtticWallType("knee wall"),
                    )
                add_before(
                    this_attic,
                    ["AttachedToFrameFloor", "AnnualEnergyUse", "extension"],
                    E.AttachedToWall(idref=knee_wall_id),
                )

        # create a FrameFloor adjacent to the attic and assign the area below to Area
        # and then copy AtticFloorInsulation over to Insulation of the frame floor
        if hasattr(this_attic, "AtticFloorInsulation") or (
            this_attic_type not in ["cathedral ceiling", "flat roof", "cape cod"]
        ):
            if not hasattr(enclosure, "FrameFloors"):
                add_before(
                    enclosure,
                    ["Slabs", "Windows", "Skylights", "Doors", "extension"],
                    E.FrameFloors(),
                )
            attic_floor_el = E.FrameFloor(E.SystemIdentifier(id=f"attic-floor-{i}"))
            attic_floor_id = attic_floor_el.SystemIdentifier.attrib["id"]
            add_before(
                this_attic,
                ["AnnualEnergyUse", "extension"],
                E.AttachedToFrameFloor(idref=attic_floor_id),
            )
            if hasattr(this_attic, "Area"):
                attic_floor_el.append(E.Area(float(this_attic.Area)))
            if hasattr(this_attic, "AtticFloorInsulation"):
                attic_floor_insulation = deepcopy(this_attic.AtticFloorInsulation)
                attic_floor_insulation.tag = f"{{{hpxml3_ns}}}Insulation"
                attic_floor_el.append(attic_floor_insulation)
            enclosure.FrameFloors.append(attic_floor_el)

        # find Roof attached to Attic and move Insulation to Roof
        # add insulation to v2 Roofs and these roofs will be converted into hpxml v3 later
        if hasattr(this_attic, "AtticRoofInsulation"):
            roof_insulation = deepcopy(this_attic.AtticRoofInsulation)
            roof_insulation.tag = f"{{{hpxml3_ns}}}Insulation"
            roof_idref = this_attic.AttachedToRoof.attrib["idref"]
            try:
                roof_attached_to_this_attic = root.xpath(
                    "h:Building/h:BuildingDetails/h:Enclosure/h:AtticAndRoof/\
                        h:Roofs/h:Roof[h:SystemIdentifier/@id=$sysid]",
                    sysid=roof_idref,
                    **xpkw,
                )[0]
            except IndexError:
                warnings.warn(
                    f"Cannot find a roof attached to {this_attic.SystemIdentifier.attrib['id']}."
                )
            else:
                add_before(roof_attached_to_this_attic, ["extension"], roof_insulation)

        # translate v2 Attic/Area to the v3 Roof/Area for "cathedral ceiling" and "flat roof"
        if hasattr(this_attic, "Area") and this_attic_type in [
            "cathedral ceiling",
            "flat roof",
        ]:
            try:
                roof_idref = this_attic.AttachedToRoof.attrib["idref"]
                roof_attached_to_this_attic = root.xpath(
                    "h:Building/h:BuildingDetails/h:Enclosure/h:AtticAndRoof/\
                        h:Roofs/h:Roof[h:SystemIdentifier/@id=$sysid]",
                    sysid=roof_idref,
                    **xpkw,
                )[0]
            except IndexError:
                warnings.warn(
                    f"Cannot find a roof attached to {this_attic.SystemIdentifier.attrib['id']}."
                )
            else:
                if not hasattr(roof_attached_to_this_attic, "RoofArea"):
                    add_before(
                        roof_attached_to_this_attic,
                        ["RadiantBarrier", "RadiantBarrierLocation", "extension"],
                        E.RoofArea(this_attic.Area.text),
                    )

        # move Rafters to v2 Roofs and these roofs will be converted into hpxml v3 later
        if hasattr(this_attic, "Rafters"):
            rafters = deepcopy(this_attic.Rafters)
            roof_idref = this_attic.AttachedToRoof.attrib["idref"]
            try:
                roof_attached_to_this_attic = root.xpath(
                    "h:Building/h:BuildingDetails/h:Enclosure/h:AtticAndRoof/\
                        h:Roofs/h:Roof[h:SystemIdentifier/@id=$sysid]",
                    sysid=roof_idref,
                    **xpkw,
                )[0]
            except IndexError:
                warnings.warn(
                    f"Cannot find a roof attached to {this_attic.SystemIdentifier.attrib['id']}."
                )
            else:
                add_after(
                    roof_attached_to_this_attic,
                    [
                        "SystemIdentifier",
                        "ExternalResource",
                        "AttachedToSpace",
                        "RoofColor",
                        "SolarAbsorptance",
                        "Emittance",
                    ],
                    rafters,
                )

        if hasattr(this_attic, "InteriorAdjacentTo") and hasattr(
            this_attic, "AtticType"
        ):
            if this_attic_type in ["cathedral ceiling", "flat roof", "cape cod"]:
                try:
                    roof_idref = this_attic.AttachedToRoof.attrib["idref"]
                    roof_attached_to_this_attic = root.xpath(
                        "h:Building/h:BuildingDetails/h:Enclosure/h:AtticAndRoof/h:Roofs/\
                            h:Roof[h:SystemIdentifier/@id=$sysid]",
                        sysid=roof_idref,
                        **xpkw,
                    )[0]
                except (AttributeError, IndexError):
                    warnings.warn(
                        f"Cannot find a roof attached to {this_attic.SystemIdentifier.attrib['id']}."
                    )
                else:
                    add_after(
                        roof_attached_to_this_attic,
                        ["SystemIdentifier", "ExternalResource", "AttachedToSpace"],
                        E.InteriorAdjacentTo(this_attic.InteriorAdjacentTo.text),
                    )
            else:
                try:
                    floor_idref = this_attic.AttachedToFrameFloor.attrib["idref"]
                    floor_attached_to_this_attic = root.xpath(
                        "h:Building/h:BuildingDetails/h:Enclosure/h:FrameFloors/\
                            h:FrameFloor[h:SystemIdentifier/@id=$sysid]",
                        sysid=floor_idref,
                        **xpkw,
                    )[0]
                except (AttributeError, IndexError):
                    warnings.warn(
                        f"Cannot find a frame floor attached to {this_attic.SystemIdentifier.attrib['id']}."
                    )
                else:
                    add_after(
                        floor_attached_to_this_attic,
                        [
                            "SystemIdentifier",
                            "ExternalResource",
                            "AttachedToSpace",
                            "ExteriorAdjacentTo",
                        ],
                        E.InteriorAdjacentTo(this_attic.InteriorAdjacentTo.text),
                    )

        el_not_in_v3 = [
            "ExteriorAdjacentTo",
            "InteriorAdjacentTo",
            "AtticKneeWall",
            "AtticFloorInsulation",
            "AtticRoofInsulation",
            "Area",
            "Rafters",
        ]
        for el in el_not_in_v3:
            if hasattr(this_attic, el):
                this_attic.remove(this_attic[el])

        enclosure.Attics.append(this_attic)

    # Roofs
    for roof in root.xpath(
        "h:Building/h:BuildingDetails/h:Enclosure/h:AtticAndRoof/h:Roofs/h:Roof", **xpkw
    ):
        enclosure = roof.getparent().getparent().getparent()
        if not hasattr(enclosure, "Roofs"):
            add_after(
                enclosure,
                ["AirInfiltration", "Attics", "Foundations", "Garages"],
                E.Roofs(),
            )
        enclosure.Roofs.append(deepcopy(roof))
        this_roof = enclosure.Roofs.Roof[-1]

        if hasattr(roof, "RoofArea"):
            add_after(
                this_roof,
                [
                    "SystemIdentifier",
                    "ExternalResource",
                    "AttachedToSpace",
                    "InteriorAdjacentTo",
                ],
                E.Area(float(roof.RoofArea)),
            )
            this_roof.remove(this_roof.RoofArea)

        if hasattr(roof, "RoofType"):
            roof_type = str(roof.RoofType)
            this_roof.remove(this_roof.RoofType)  # remove the RoofType of HPXML v2
            add_after(
                this_roof,
                [
                    "SystemIdentifier",
                    "ExternalResource",
                    "AttachedToSpace",
                    "InteriorAdjacentTo",
                    "Area",
                    "Orientation",
                    "Azimuth",
                ],
                E.RoofType(roof_type),
            )

    # remove AtticAndRoof after rearranging all attics and roofs
    for enclosure in root.xpath("h:Building/h:BuildingDetails/h:Enclosure", **xpkw):
        try:
            enclosure.remove(enclosure.AtticAndRoof)
        except AttributeError:
            pass

    # Frame Floors
    for ff in root.xpath(
        "h:Building/h:BuildingDetails/h:Enclosure/h:Foundations/h:Foundation/h:FrameFloor",
        **xpkw,
    ):
        enclosure = ff.getparent().getparent().getparent()
        foundation = ff.getparent()

        add_before(
            foundation,
            ["AttachedToSlab", "AnnualEnergyUse", "extension"],
            E.AttachedToFrameFloor(idref=ff.SystemIdentifier.attrib["id"]),
        )
        if not hasattr(enclosure, "FrameFloors"):
            add_before(
                enclosure,
                ["Slabs", "Windows", "Skylights", "Doors", "extension"],
                E.FrameFloors(),
            )
        this_ff = deepcopy(ff)
        enclosure.FrameFloors.append(this_ff)
        foundation.remove(ff)

    # Slabs
    for slab in root.xpath(
        "h:Building/h:BuildingDetails/h:Enclosure/h:Foundations/h:Foundation/h:Slab",
        **xpkw,
    ):
        enclosure = slab.getparent().getparent().getparent()
        foundation = slab.getparent()

        add_before(
            foundation,
            ["AnnualEnergyUse", "extension"],
            E.AttachedToSlab(idref=slab.SystemIdentifier.attrib["id"]),
        )
        if not hasattr(enclosure, "Slabs"):
            add_before(
                enclosure, ["Windows", "Skylights", "Doors", "extension"], E.Slabs()
            )
        enclosure.Slabs.append(deepcopy(slab))
        foundation.remove(slab)

    # Allow insulation location to be layer-specific
    # https://github.com/hpxmlwg/hpxml/pull/188

    for insulation_location in root.xpath(
        "//h:Insulation/h:InsulationLocation", **xpkw
    ):
        # Insulation location to be layer-specific
        insulation = insulation_location.getparent()
        if hasattr(insulation, "Layer"):
            for layer in insulation.Layer:
                if layer.InstallationType == "continuous":
                    layer.InstallationType._setText(
                        f"continuous - {str(insulation.InsulationLocation)}"
                    )
        insulation.remove(insulation.InsulationLocation)

    # Windows and Skylights
    # Window sub-components
    # https://github.com/hpxmlwg/hpxml/pull/202
    for i, win in enumerate(root.xpath("//h:Window|//h:Skylight", **xpkw)):
        if hasattr(win, "VisibleTransmittance"):
            vis_trans = float(win.VisibleTransmittance)
            win.remove(
                win.VisibleTransmittance
            )  # remove VisibleTransmittance of HPXML v2
            add_after(
                win,
                [
                    "SystemIdentifier",
                    "ExternalResource",
                    "Area",
                    "Quantity",
                    "Azimuth",
                    "Orientation",
                    "FrameType",
                    "GlassLayers",
                    "GlassType",
                    "GasFill",
                    "Condition",
                    "UFactor",
                    "SHGC",
                ],
                E.VisibleTransmittance(vis_trans),
            )
        if hasattr(win, "ExteriorShading"):
            ext_shade = str(win.ExteriorShading)
            win.remove(win.ExteriorShading)  # remove ExteriorShading of HPXML v2
            add_after(
                win,
                [
                    "SystemIdentifier",
                    "ExternalResource",
                    "Area",
                    "Quantity",
                    "Azimuth",
                    "Orientation",
                    "FrameType",
                    "GlassLayers",
                    "GlassType",
                    "GasFill",
                    "Condition",
                    "UFactor",
                    "SHGC",
                    "VisibleTransmittance",
                    "NFRCCertified",
                    "ThirdPartyCertification",
                    "WindowFilm",
                ],
                E.ExteriorShading(
                    E.SystemIdentifier(id=f"exterior-shading-{i}"), E.Type(ext_shade)
                ),
            )
        if hasattr(win, "Treatments"):
            if win.Treatments in ["shading", "solar screen"]:
                treatment_shade = E.ExteriorShading(
                    E.SystemIdentifier(id=f"treatment-shading-{i}"),
                )
                if win.Treatments == "solar screen":
                    treatment_shade.append(E.Type("solar screens"))
                add_after(
                    win,
                    [
                        "SystemIdentifier",
                        "ExternalResource",
                        "Area",
                        "Quantity",
                        "Azimuth",
                        "Orientation",
                        "FrameType",
                        "GlassLayers",
                        "GlassType",
                        "GasFill",
                        "Condition",
                        "UFactor",
                        "SHGC",
                        "VisibleTransmittance",
                        "NFRCCertified",
                        "ThirdPartyCertification",
                        "WindowFilm",
                    ],
                    treatment_shade,
                )
            elif win.Treatments == "window film":
                add_after(
                    win,
                    [
                        "SystemIdentifier",
                        "ExternalResource",
                        "Area",
                        "Quantity",
                        "Azimuth",
                        "Orientation",
                        "FrameType",
                        "GlassLayers",
                        "GlassType",
                        "GasFill",
                        "Condition",
                        "UFactor",
                        "SHGC",
                        "VisibleTransmittance",
                        "NFRCCertified",
                        "ThirdPartyCertification",
                    ],
                    E.WindowFilm(E.SystemIdentifier(id=f"window-film-{i}")),
                )
            win.remove(win.Treatments)
        if hasattr(win, "InteriorShading"):
            cache_interior_shading_type = str(win.InteriorShading)
            win.InteriorShading.clear()
            win.InteriorShading.append(E.SystemIdentifier(id=f"interior-shading-{i}"))
            win.InteriorShading.append(E.Type(cache_interior_shading_type))

        # Window/Skylight Interior Shading Fraction
        # https://github.com/hpxmlwg/hpxml/pull/189
        if hasattr(win, "InteriorShadingFactor"):
            # handles a case where `InteriorShadingFactor` is specified without `InteriorShading`
            if not hasattr(win, "InteriorShading"):
                add_before(
                    win,
                    [
                        "StormWindow",
                        "MoveableInsulation",
                        "Overhangs",
                        "WeatherStripping",
                        "Operable",
                        "LeakinessDescription",
                        "WindowtoWallRatio",
                        "AttachedToWall",
                        "AnnualEnergyUse",
                        "extension",
                    ],
                    E.InteriorShading(E.SystemIdentifier(id=f"interior-shading-{i}")),
                )
            win.InteriorShading.extend(
                [
                    E.SummerShadingCoefficient(float(win.InteriorShadingFactor)),
                    E.WinterShadingCoefficient(float(win.InteriorShadingFactor)),
                ]
            )
            win.remove(win.InteriorShadingFactor)
        if hasattr(win, "MovableInsulationRValue"):
            add_after(
                win,
                [
                    "SystemIdentifier",
                    "ExternalResource",
                    "Area",
                    "Quantity",
                    "Azimuth",
                    "Orientation",
                    "FrameType",
                    "GlassLayers",
                    "GlassType",
                    "GasFill",
                    "Condition",
                    "UFactor",
                    "SHGC",
                    "VisibleTransmittance",
                    "NFRCCertified",
                    "ThirdPartyCertification",
                    "WindowFilm",
                    "ExteriorShading",
                    "InteriorShading",
                    "StormWindow",
                ],
                E.MoveableInsulation(
                    E.SystemIdentifier(id=f"moveable-insulation-{i}"),
                    E.RValue(float(win.MovableInsulationRValue)),
                ),
            )
            win.remove(win.MovableInsulationRValue)
        if hasattr(win, "GlassLayers"):
            if win.GlassLayers in [
                "single-paned with low-e storms",
                "single-paned with storms",
            ]:
                storm_window = E.StormWindow(E.SystemIdentifier(id=f"storm-window-{i}"))
                if win.GlassLayers == "single-paned with low-e storms":
                    storm_window.append(E.GlassType("low-e"))
                win.GlassLayers._setText("single-pane")
                add_after(
                    win,
                    [
                        "SystemIdentifier",
                        "ExternalResource",
                        "Area",
                        "Quantity",
                        "Azimuth",
                        "Orientation",
                        "FrameType",
                        "GlassLayers",
                        "GlassType",
                        "GasFill",
                        "Condition",
                        "UFactor",
                        "SHGC",
                        "VisibleTransmittance",
                        "NFRCCertified",
                        "ThirdPartyCertification",
                        "WindowFilm",
                        "ExteriorShading",
                        "InteriorShading",
                    ],
                    storm_window,
                )

    # Standardize Locations
    # https://github.com/hpxmlwg/hpxml/pull/156

    for el in root.xpath(
        "//h:InteriorAdjacentTo|//h:ExteriorAdjacentTo|//h:DuctLocation|//h:HVACPlant/h:*/h:UnitLocation|//h:WaterHeatingSystem/h:Location|//h:Measure/h:Location",  # noqa E501
        **xpkw,
    ):
        try:
            el._setText(location_map[el.text])
        except (KeyError, AttributeError):
            pass

    # Lighting Fraction Improvements
    # https://github.com/hpxmlwg/hpxml/pull/165

    ltgidx = 0
    for ltgfracs in root.xpath(
        "h:Building/h:BuildingDetails/h:Lighting/h:LightingFractions", **xpkw
    ):
        ltg = ltgfracs.getparent()
        for ltgfrac in ltgfracs.getchildren():
            ltgidx += 1
            ltggroup = E.LightingGroup(
                E.SystemIdentifier(id=f"lighting-fraction-{ltgidx}"),
                E.FractionofUnitsInLocation(ltgfrac.text),
                E.LightingType(),
            )
            if ltgfrac.tag == f"{{{hpxml3_ns}}}FractionIncandescent":
                ltggroup.LightingType.append(E.Incandescent())
            elif ltgfrac.tag == f"{{{hpxml3_ns}}}FractionCFL":
                ltggroup.LightingType.append(E.CompactFluorescent())
            elif ltgfrac.tag == f"{{{hpxml3_ns}}}FractionLFL":
                ltggroup.LightingType.append(E.FluorescentTube())
            elif ltgfrac.tag == f"{{{hpxml3_ns}}}FractionLED":
                ltggroup.LightingType.append(E.LightEmittingDiode())
            add_after(ltg, ["LightingGroup"], ltggroup)
        ltg.remove(ltgfracs)

    # Deprecated items
    # https://github.com/hpxmlwg/hpxml/pull/167

    # Removes WaterHeaterInsulation/Pipe; use HotWaterDistribution/PipeInsulation instead
    for i, pipe in enumerate(root.xpath("//h:WaterHeaterInsulation/h:Pipe", **xpkw), 1):
        waterheating = pipe.getparent().getparent().getparent()
        waterheatingsystem = pipe.getparent().getparent()
        waterheatingsystem_idref = str(waterheatingsystem.SystemIdentifier.attrib["id"])
        try:
            hw_dist = waterheating.xpath(
                "h:HotWaterDistribution[h:AttachedToWaterHeatingSystem/@idref=$sysid]",
                sysid=waterheatingsystem_idref,
                **xpkw,
            )[0]
            add_after(
                hw_dist,
                [
                    "SystemIdentifier",
                    "ExternalResource",
                    "AttachedToWaterHeatingSystem",
                    "SystemType",
                ],
                E.PipeInsulation(E.PipeRValue(float(pipe.PipeRValue))),
            )
        except IndexError:  # handles when there is no attached hot water distribution system
            add_after(
                waterheating,
                ["WaterHeatingSystem", "WaterHeatingControl"],
                E.HotWaterDistribution(
                    E.SystemIdentifier(id=f"hotwater-distribution-{i}"),
                    E.AttachedToWaterHeatingSystem(idref=waterheatingsystem_idref),
                    E.PipeInsulation(E.PipeRValue(float(pipe.PipeRValue))),
                ),
            )
        waterheaterinsualtion = pipe.getparent()
        waterheaterinsualtion.remove(pipe)
        if waterheaterinsualtion.countchildren() == 0:
            waterheaterinsualtion.getparent().remove(waterheaterinsualtion)

    # Removes PoolPump/HoursPerDay; use PoolPump/PumpSpeed/HoursPerDay instead
    for poolpump_hour in root.xpath("//h:PoolPump/h:HoursPerDay", **xpkw):
        poolpump = poolpump_hour.getparent()
        if not hasattr(poolpump, "PumpSpeed"):
            add_before(
                poolpump,
                ["extension"],
                E.PumpSpeed(E.HoursPerDay(float(poolpump_hour))),
            )
        else:
            add_before(
                poolpump.PumpSpeed, ["extension"], E.HoursPerDay(float(poolpump_hour))
            )
        poolpump.remove(poolpump_hour)

    # Removes "indoor water " (note extra trailing space) enumeration from WaterType
    for watertype in root.xpath("//h:WaterType", **xpkw):
        if watertype == "indoor water ":
            watertype._setText(str(watertype).rstrip())

    # Adds desuperheater flexibility
    # https://github.com/hpxmlwg/hpxml/pull/184

    for el in root.xpath("//h:WaterHeatingSystem/h:RelatedHeatingSystem", **xpkw):
        el.tag = f"{{{hpxml3_ns}}}RelatedHVACSystem"
    for el in root.xpath("//h:WaterHeatingSystem/h:HasGeothermalDesuperheater", **xpkw):
        el.tag = f"{{{hpxml3_ns}}}UsesDesuperheater"

    # Handle PV inverter efficiency value
    # https://github.com/hpxmlwg/hpxml/pull/207

    for inverter_efficiency in root.xpath("//h:InverterEfficiency", **xpkw):
        if float(inverter_efficiency) > 1:
            inverter_efficiency._setText(str(float(inverter_efficiency) / 100.0))

    # Write out new file
    hpxml3_doc.write(pathobj_to_str(hpxml3_file), pretty_print=True, encoding="utf-8")
    hpxml3_schema.assertValid(hpxml3_doc)


def convert_hpxml3_to_4(
    hpxml3_file: File, hpxml4_file: File, version: str = "4.0"
) -> None:
    """Convert an HPXML v3 file to HPXML v4

    :param hpxml3_file: HPXML v3 input file
    :type hpxml3_file: pathlib.Path, str, or file-like
    :param hpxml4_file: HPXML v4 output file
    :type hpxml4_file: pathlib.Path, str, or file-like
    """
    if version not in get_hpxml_versions(major_version=4):
        raise exc.HpxmlTranslationError(
            "convert_hpxml3_to_4 must have valid target version of 4.x, got {version}."
        )

    # Load Schemas
    schemas_dir = pathlib.Path(__file__).resolve().parent / "schemas"
    hpxml3_schema_doc = etree.parse(str(schemas_dir / "v3.1" / "HPXML.xsd"))
    hpxml3_ns = hpxml3_schema_doc.getroot().attrib["targetNamespace"]
    hpxml3_schema = etree.XMLSchema(hpxml3_schema_doc)
    hpxml4_schema_doc = etree.parse(str(schemas_dir / "v4.0" / "HPXML.xsd"))
    hpxml4_ns = hpxml4_schema_doc.getroot().attrib["targetNamespace"]
    hpxml4_schema = etree.XMLSchema(hpxml4_schema_doc)

    E = objectify.ElementMaker(
        namespace=hpxml3_ns, nsmap={None: hpxml3_ns}, annotate=False
    )
    xpkw = {"namespaces": {"h": hpxml3_ns}}

    # Ensure we're working with valid HPXML v3.x
    hpxml3_doc = objectify.parse(pathobj_to_str(hpxml3_file))
    hpxml3_schema.assertValid(hpxml3_doc)

    # Change the namespace of every element to use the HPXML v4 namespace
    # https://stackoverflow.com/a/51660868/11600307
    change_ns_xslt = etree.parse(
        str(pathlib.Path(__file__).resolve().parent / "change_namespace.xsl")
    )
    hpxml4_doc = hpxml3_doc.xslt(
        change_ns_xslt, orig_namespace=f"'{hpxml3_ns}'", new_namespace=f"'{hpxml4_ns}'"
    )
    root = hpxml4_doc.getroot()

    # Change version
    root.attrib["schemaVersion"] = "4.0"

    # Move some FoundationWall/Slab insulation properties into their Layer elements
    # https://github.com/hpxmlwg/hpxml/pull/215

    for fwall in root.xpath("//h:FoundationWall", **xpkw):
        if hasattr(fwall, "DistanceToTopOfInsulation"):
            for il in fwall.xpath("h:Insulation/h:Layer", **xpkw):
                add_before(
                    il,
                    ["extension"],
                    E.DistanceToTopOfInsulation(fwall.DistanceToTopOfInsulation.text),
                )
            fwall.remove(fwall.DistanceToTopOfInsulation)
        if hasattr(fwall, "DistanceToBottomOfInsulation"):
            for il in fwall.xpath("h:Insulation/h:Layer", **xpkw):
                add_before(
                    il,
                    ["extension"],
                    E.DistanceToBottomOfInsulation(
                        fwall.DistanceToBottomOfInsulation.text
                    ),
                )
            fwall.remove(fwall.DistanceToBottomOfInsulation)

    for slab in root.xpath("//h:Slab", **xpkw):
        if hasattr(slab, "PerimeterInsulationDepth"):
            for il in slab.xpath("h:PerimeterInsulation/h:Layer", **xpkw):
                add_before(
                    il,
                    ["extension"],
                    E.InsulationDepth(slab.PerimeterInsulationDepth.text),
                )
            slab.remove(slab.PerimeterInsulationDepth)
        if hasattr(slab, "UnderSlabInsulationWidth"):
            for il in slab.xpath("h:UnderSlabInsulation/h:Layer", **xpkw):
                add_before(
                    il,
                    ["extension"],
                    E.InsulationWidth(slab.UnderSlabInsulationWidth.text),
                )
            slab.remove(slab.UnderSlabInsulationWidth)
        if hasattr(slab, "UnderSlabInsulationSpansEntireSlab"):
            for il in slab.xpath("h:UnderSlabInsulation/h:Layer", **xpkw):
                add_before(
                    il,
                    ["extension"],
                    E.InsulationSpansEntireSlab(
                        slab.UnderSlabInsulationSpansEntireSlab.text
                    ),
                )
            slab.remove(slab.UnderSlabInsulationSpansEntireSlab)

    # Battery Capacity
    # https://github.com/hpxmlwg/hpxml/pull/296

    for battery in root.xpath("//h:Battery", **xpkw):
        if hasattr(battery, "NominalCapacity"):
            value = battery.NominalCapacity.text
            battery.NominalCapacity._setText(None)
            battery.NominalCapacity.append(E.Units("Ah"))
            battery.NominalCapacity.append(E.Value(value))
        if hasattr(battery, "UsableCapacity"):
            value = battery.UsableCapacity.text
            battery.UsableCapacity._setText(None)
            battery.UsableCapacity.append(E.Units("Ah"))
            battery.UsableCapacity.append(E.Value(value))

<<<<<<< HEAD
    # Renamed element BranchPipingLoopLength to BranchPipingLength.
    # https://github.com/hpxmlwg/hpxml/pull/342

    for el in root.xpath("//h:Recirculation/h:BranchPipingLoopLength", **xpkw):
        el.tag = f"{{{hpxml4_ns}}}BranchPipingLength"

    # Removed deprecated Dehumidifier/Efficiency field
    # https://github.com/hpxmlwg/hpxml/pull/345

    for dehumidifier in root.xpath("//h:Dehumidifier", **xpkw):
        if hasattr(dehumidifier, "Efficiency"):
            value = dehumidifier.Efficiency.text
            dehumidifier.remove(dehumidifier.Efficiency)
            add_before(
                dehumidifier,
                [
                 "IntegratedEnergyFactor",
                 "DehumidistatSetpoint",
                 "Airflow",
                 "FractionDehumidificationLoadServed",
                 "extension"
                ],
                E.EnergyFactor(value)
            )

    # Replaced StandbyLoss with StandbyLoss[Units]/Value
    # https://github.com/hpxmlwg/hpxml/pull/334

    for water_heater in root.xpath("//h:WaterHeatingSystem", **xpkw):
        if hasattr(water_heater, "StandbyLoss"):
            value = water_heater.StandbyLoss.text
            add_after(
                water_heater,
                ["StandbyLoss"],
                E.StandbyLoss(
                    E.Units("F/hr"),
                    E.Value(value)
                )
            )
            water_heater.remove(water_heater.StandbyLoss)
=======
    # Convert DSE to fractions if needed
    # https://github.com/hpxmlwg/hpxml/pull/246

    for dist_system_eff in root.xpath('//h:AnnualHeatingDistributionSystemEfficiency | \
                                      //h:AnnualCoolingDistributionSystemEfficiency', **xpkw):
        if dist_system_eff > 1:
            frac_dist_system_eff = float(dist_system_eff) / 100
            dist_system_eff._setText(str(frac_dist_system_eff))
>>>>>>> 3c09aee7

    # Write out new file
    hpxml4_doc.write(pathobj_to_str(hpxml4_file), pretty_print=True, encoding="utf-8")
    hpxml4_schema.assertValid(hpxml4_doc)<|MERGE_RESOLUTION|>--- conflicted
+++ resolved
@@ -1344,6 +1344,15 @@
         if float(inverter_efficiency) > 1:
             inverter_efficiency._setText(str(float(inverter_efficiency) / 100.0))
 
+    # Convert DSE to fractions if needed
+    # https://github.com/hpxmlwg/hpxml/pull/246
+
+    for dist_system_eff in root.xpath('//h:AnnualHeatingDistributionSystemEfficiency | \
+                                      //h:AnnualCoolingDistributionSystemEfficiency', **xpkw):
+        if dist_system_eff > 1:
+            frac_dist_system_eff = float(dist_system_eff) / 100
+            dist_system_eff._setText(str(frac_dist_system_eff))
+
     # Write out new file
     hpxml3_doc.write(pathobj_to_str(hpxml3_file), pretty_print=True, encoding="utf-8")
     hpxml3_schema.assertValid(hpxml3_doc)
@@ -1461,7 +1470,6 @@
             battery.UsableCapacity.append(E.Units("Ah"))
             battery.UsableCapacity.append(E.Value(value))
 
-<<<<<<< HEAD
     # Renamed element BranchPipingLoopLength to BranchPipingLength.
     # https://github.com/hpxmlwg/hpxml/pull/342
 
@@ -1502,16 +1510,6 @@
                 )
             )
             water_heater.remove(water_heater.StandbyLoss)
-=======
-    # Convert DSE to fractions if needed
-    # https://github.com/hpxmlwg/hpxml/pull/246
-
-    for dist_system_eff in root.xpath('//h:AnnualHeatingDistributionSystemEfficiency | \
-                                      //h:AnnualCoolingDistributionSystemEfficiency', **xpkw):
-        if dist_system_eff > 1:
-            frac_dist_system_eff = float(dist_system_eff) / 100
-            dist_system_eff._setText(str(frac_dist_system_eff))
->>>>>>> 3c09aee7
 
     # Write out new file
     hpxml4_doc.write(pathobj_to_str(hpxml4_file), pretty_print=True, encoding="utf-8")

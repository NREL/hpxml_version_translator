--- conflicted
+++ resolved
@@ -241,11 +241,7 @@
         for el in root.xpath(f'//h:ProjectDetails/h:{el_name}', **xpkw):
             el.getparent().remove(el)
 
-<<<<<<< HEAD
-    # Enclosure
-    # https://github.com/hpxmlwg/hpxml/pull/181
-=======
-    # TODO: Addressing Inconsistencies
+    # Addressing Inconsistencies
     # https://github.com/hpxmlwg/hpxml/pull/124
 
     for el in root.xpath('//h:HeatPump/h:AnnualCoolEfficiency', **xpkw):
@@ -285,12 +281,14 @@
         ))
         bkupafue.getparent().remove(bkupafue)
 
-    # TODO: Clothes Dryer CEF
+    # Clothes Dryer CEF
     # https://github.com/hpxmlwg/hpxml/pull/145
 
     for el in root.xpath('//h:ClothesDryer/h:EfficiencyFactor', **xpkw):
         el.tag = f'{{{hpxml3_ns}}}EnergyFactor'
->>>>>>> 12213e78
+
+    # Enclosure
+    # https://github.com/hpxmlwg/hpxml/pull/181
 
     for i, fw in enumerate(root.xpath(
         'h:Building/h:BuildingDetails/h:Enclosure/h:Foundations/h:Foundation/h:FoundationWall', **xpkw

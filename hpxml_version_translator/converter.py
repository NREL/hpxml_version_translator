from collections import defaultdict
from copy import deepcopy
import datetime as dt
from deprecated import deprecated
from lxml import etree, objectify
import os
import pathlib
import re
import tempfile
from typing import Tuple, Union, BinaryIO, List
import io
import warnings

from hpxml_version_translator import exceptions as exc

File = Union[str, bytes, os.PathLike, BinaryIO]


def pathobj_to_str(x: File) -> Union[str, BinaryIO]:
    """Convert pathlib.Path object (if it is one) to a path string

    lxml doesn't like pathlib.Path objects, so change them to a string if
    necessary first.

    :param x: filepath
    :type x: pathlib.Path or str or file-like object
    :return: file path string
    :rtype: str or whatever was passed in
    """
    if isinstance(x, pathlib.PurePath):
        return str(x)
    elif (
        isinstance(x, str)
        or isinstance(x, io.BufferedWriter)
        or isinstance(x, io.BytesIO)
    ):
        return x
    else:  # tempfile.NamedTemporaryFile
        return x.name


def convert_str_version_to_tuple(version: str) -> Tuple[int]:
    schema_version = list(map(int, version.split(".")))
    schema_version.extend((3 - len(schema_version)) * [0])
    return schema_version


def detect_hpxml_version(hpxmlfilename: File) -> List[int]:
    doc = etree.parse(pathobj_to_str(hpxmlfilename))
    return convert_str_version_to_tuple(doc.getroot().attrib["schemaVersion"])


def get_hpxml_versions(major_version: Union[int, None] = None) -> List[str]:
    schemas_dir = pathlib.Path(__file__).resolve().parent / "schemas"
    schema_versions = []
    for schema_dir in schemas_dir.iterdir():
        if not schema_dir.is_dir() or schema_dir.name == "v1.1.1":
            continue
        tree = etree.parse(str(schema_dir / "HPXMLDataTypes.xsd"))
        root = tree.getroot()
        ns = {"xs": root.nsmap["xs"]}
        schema_versions.extend(
            root.xpath(
                '//xs:simpleType[@name="schemaVersionType"]/xs:restriction/xs:enumeration/@value',
                namespaces=ns,
                smart_strings=False,
            )
        )
        if major_version:
            schema_versions = list(
                filter(
                    lambda x: convert_str_version_to_tuple(x)[0] == major_version,
                    schema_versions,
                )
            )
    return schema_versions


def add_after(
    parent_el: etree._Element, list_of_el_names: List[str], el_to_add: etree._Element
) -> None:
    for sibling_name in reversed(list_of_el_names):
        try:
            sibling = getattr(parent_el, sibling_name)[-1]
        except AttributeError:
            continue
        else:
            sibling.addnext(el_to_add)
            return
    parent_el.insert(0, el_to_add)


def add_before(
    parent_el: etree._Element, list_of_el_names: List[str], el_to_add: etree._Element
) -> None:
    for sibling_name in list_of_el_names:
        try:
            sibling = getattr(parent_el, sibling_name)[0]
        except AttributeError:
            continue
        else:
            sibling.addprevious(el_to_add)
            return
    parent_el.append(el_to_add)


def convert_hpxml_to_version(
    hpxml_version: str, hpxml_file: File, hpxml_out_file: File
) -> None:

    # Validate that the hpxml_version requested is a valid one.
    hpxml_version_strs = get_hpxml_versions()
    schema_version_requested = convert_str_version_to_tuple(hpxml_version)
    major_version_requested = schema_version_requested[0]
    if hpxml_version not in hpxml_version_strs:
        raise exc.HpxmlTranslationError(
            f"HPXML version {hpxml_version} is not valid. Must be one of {', '.join(hpxml_version_strs)}."
        )
<<<<<<< HEAD
    version_translator_funcs = {1: convert_hpxml1_to_2,
                                2: convert_hpxml2_to_3,
                                3: convert_hpxml3_to_4}
    if hpxml_version - 1 not in version_translator_funcs.keys():
        raise exc.HpxmlTranslationError(f"HPXML version {hpxml_version} not available")
=======

    # Validate that the hpxml_version requested is a newer one that the current one.
    schema_version_file = detect_hpxml_version(hpxml_file)
    major_version_file = schema_version_file[0]
    if major_version_requested <= major_version_file:
        raise exc.HpxmlTranslationError(
            f"HPXML version requested is {hpxml_version} but input file major version is {schema_version_file[0]}"
        )

    version_translator_funcs = {1: convert_hpxml1_to_2, 2: convert_hpxml2_to_3}
>>>>>>> 5ff98529
    current_file = hpxml_file
    with tempfile.TemporaryDirectory() as tmpdir:
        for current_version in range(major_version_file, major_version_requested):
            next_version = current_version + 1
            if current_version + 1 == major_version_requested:
                next_file = hpxml_out_file
                version_translator_funcs[current_version](
                    current_file, next_file, hpxml_version
                )
            else:
                next_file = pathlib.Path(tmpdir, f"{next_version}.xml")
                version_translator_funcs[current_version](current_file, next_file)
            current_file = next_file


@deprecated(version="0.2", reason="Use convert_hpxml_to_version instead")
def convert_hpxml_to_3(hpxml_file: File, hpxml3_file: File) -> None:
    convert_hpxml_to_version("3.0", hpxml_file, hpxml3_file)


def convert_hpxml1_to_2(
    hpxml1_file: File, hpxml2_file: File, version: str = "2.3"
) -> None:
    """Convert an HPXML v1 file to HPXML v2

    :param hpxml1_file: HPXML v1 input file
    :type hpxml1_file: pathlib.Path, str, or file-like
    :param hpxml2_file: HPXML v2 output file
    :type hpxml2_file: pathlib.Path, str, or file-like
    :param version: Target version
    :type version: str
    """

    if version not in get_hpxml_versions(major_version=2):
        raise exc.HpxmlTranslationError(
            "convert_hpxml2_to_3 must have valid target version of 3.x, got {version}."
        )

    # Load Schemas
    schemas_dir = pathlib.Path(__file__).resolve().parent / "schemas"
    hpxml1_schema_doc = etree.parse(str(schemas_dir / "v1.1.1" / "HPXML.xsd"))
    hpxml1_ns = hpxml1_schema_doc.getroot().attrib["targetNamespace"]
    hpxml1_schema = etree.XMLSchema(hpxml1_schema_doc)
    hpxml2_schema_doc = etree.parse(str(schemas_dir / "v2.3" / "HPXML.xsd"))
    hpxml2_ns = hpxml2_schema_doc.getroot().attrib["targetNamespace"]
    hpxml2_schema = etree.XMLSchema(hpxml2_schema_doc)

    E = objectify.ElementMaker(
        namespace=hpxml2_ns, nsmap={None: hpxml2_ns}, annotate=False
    )
    xpkw = {"namespaces": {"h": hpxml2_ns}}

    # Ensure we're working with valid HPXML v1.x (earlier versions should validate against v1.1.1 schema)
    hpxml1_doc = objectify.parse(pathobj_to_str(hpxml1_file))
    hpxml1_schema.assertValid(hpxml1_doc)

    # Change the namespace of every element to use the HPXML v2 namespace
    # https://stackoverflow.com/a/51660868/11600307
    change_ns_xslt = etree.parse(
        str(pathlib.Path(__file__).resolve().parent / "change_namespace.xsl")
    )
    hpxml2_doc = hpxml1_doc.xslt(
        change_ns_xslt, orig_namespace=f"'{hpxml1_ns}'", new_namespace=f"'{hpxml2_ns}'"
    )
    root = hpxml2_doc.getroot()

    # Change version
    root.attrib["schemaVersion"] = version

    # TODO: Moved the BPI 2400 elements and renamed/reorganized them.

    # Renamed element AttachedToCAZ under water heater to fix a typo.
    for el in root.xpath("//h:WaterHeatingSystem/h:AtachedToCAZ", **xpkw):
        el.tag = f"{{{hpxml2_ns}}}AttachedToCAZ"

    # Removed "batch heater" from SolarCollectorLoopType in lieu of the previously
    # added "integrated collector storage" enumeration on SolarThermalCollectorType.
    for batch_heater in root.xpath(
        '//h:SolarThermal/h:SolarThermalSystem[h:CollectorLoopType="batch heater"]',
        **xpkw,
    ):
        if not hasattr(batch_heater, "CollectorType"):
            add_after(
                batch_heater,
                ["CollectorLoopType"],
                E.CollectorType("integrated collector storage"),
            )
        batch_heater.remove(batch_heater.CollectorLoopType)

    # Write out new file
    hpxml2_doc.write(pathobj_to_str(hpxml2_file), pretty_print=True, encoding="utf-8")
    hpxml2_schema.assertValid(hpxml2_doc)


def convert_hpxml2_to_3(
    hpxml2_file: File, hpxml3_file: File, version: str = "3.0"
) -> None:
    """Convert an HPXML v2 file to HPXML v3

    :param hpxml2_file: HPXML v2 input file
    :type hpxml2_file: pathlib.Path, str, or file-like
    :param hpxml3_file: HPXML v3 output file
    :type hpxml3_file: pathlib.Path, str, or file-like
    :param version: Target version
    :type version: str
    """

    if version not in get_hpxml_versions(major_version=3):
        raise exc.HpxmlTranslationError(
            "convert_hpxml2_to_3 must have valid target version of 3.x, got {version}."
        )

    # Load Schemas
    schemas_dir = pathlib.Path(__file__).resolve().parent / "schemas"
    hpxml2_schema_doc = etree.parse(str(schemas_dir / "v2.3" / "HPXML.xsd"))
    hpxml2_ns = hpxml2_schema_doc.getroot().attrib["targetNamespace"]
    hpxml2_schema = etree.XMLSchema(hpxml2_schema_doc)
    hpxml3_schema_doc = etree.parse(str(schemas_dir / "v3.0" / "HPXML.xsd"))
    hpxml3_ns = hpxml3_schema_doc.getroot().attrib["targetNamespace"]
    hpxml3_schema = etree.XMLSchema(hpxml3_schema_doc)

    E = objectify.ElementMaker(
        namespace=hpxml3_ns, nsmap={None: hpxml3_ns}, annotate=False
    )
    xpkw = {"namespaces": {"h": hpxml3_ns}}

    # Ensure we're working with valid HPXML v2.x (earlier versions should validate against v2.3 schema)
    hpxml2_doc = objectify.parse(pathobj_to_str(hpxml2_file))
    hpxml2_schema.assertValid(hpxml2_doc)

    # Change the namespace of every element to use the HPXML v3 namespace
    # https://stackoverflow.com/a/51660868/11600307
    change_ns_xslt = etree.parse(
        str(pathlib.Path(__file__).resolve().parent / "change_namespace.xsl")
    )
    hpxml3_doc = hpxml2_doc.xslt(
        change_ns_xslt, orig_namespace=f"'{hpxml2_ns}'", new_namespace=f"'{hpxml3_ns}'"
    )
    root = hpxml3_doc.getroot()

    # Change version
    root.attrib["schemaVersion"] = version

    # Standardized location mapping
    location_map = {
        "ambient": "outside",  # 'ambient' will be mapped to 'ground' for FoundationWall
        "conditioned space": "living space",
        "unconditioned basement": "basement - unconditioned",
        "unconditioned attic": "attic - unconditioned",
        "unvented crawlspace": "crawlspace - unvented",
        "vented crawlspace": "crawlspace - vented",
    }
    foundation_location_map = deepcopy(location_map)
    foundation_location_map["ambient"] = "ground"

    # Fixing project ids
    # https://github.com/hpxmlwg/hpxml/pull/197
    # This is really messy. I can see why we fixed it.

    def get_pre_post_from_building_id(building_id):
        event_type = root.xpath(
            "h:Building[h:BuildingID/@id=$bldgid]/h:ProjectStatus/h:EventType/text()",
            smart_strings=False,
            bldgid=building_id,
            **xpkw,
        )
        if len(event_type) == 1:
            if event_type[0] in (
                "proposed workscope",
                "approved workscope",
                "construction-period testing/daily test out",
                "job completion testing/final inspection",
                "quality assurance/monitoring",
            ):
                return "post"
            elif event_type[0] in ("audit", "preconstruction"):
                return "pre"
            else:
                return None
        else:
            return None

    for i, project in enumerate(root.xpath("h:Project", **xpkw), 1):

        # Add the ProjectID element if it isn't there
        if not hasattr(project, "ProjectID"):
            add_after(project, ["BuildingID"], E.ProjectID(id=f"project-{i}"))
        building_ids_by_pre_post = defaultdict(set)

        # Gather together the buildings in BuildingID and ProjectSystemIdentifiers
        building_id = project.BuildingID.attrib["id"]
        building_ids_by_pre_post[get_pre_post_from_building_id(building_id)].add(
            building_id
        )
        for psi in project.xpath("h:ProjectDetails/h:ProjectSystemIdentifiers", **xpkw):
            building_id = psi.attrib.get("id")
            building_ids_by_pre_post[get_pre_post_from_building_id(building_id)].add(
                building_id
            )

        for pre_post in ("pre", "post"):
            if len(building_ids_by_pre_post[pre_post]) == 0:
                for building_id in root.xpath("h:Building/h:BuildingID/@id", **xpkw):
                    if get_pre_post_from_building_id(building_id) == pre_post:
                        building_ids_by_pre_post[pre_post].add(building_id)

        # If there are more than one of each pre and post, throw an error
        if len(building_ids_by_pre_post["pre"]) == 0:
            raise exc.HpxmlTranslationError(
                f"Project[{i}] has no references to Building nodes with an 'audit' or 'preconstruction' EventType."
            )
        elif len(building_ids_by_pre_post["pre"]) > 1:
            raise exc.HpxmlTranslationError(
                f"Project[{i}] has more than one reference to Building nodes with an "
                "'audit' or 'preconstruction' EventType."
            )
        if len(building_ids_by_pre_post["post"]) == 0:
            raise exc.HpxmlTranslationError(
                f"Project[{i}] has no references to Building nodes with a post retrofit EventType."
            )
        elif len(building_ids_by_pre_post["post"]) > 1:
            raise exc.HpxmlTranslationError(
                f"Project[{i}] has more than one reference to Building nodes with a post retrofit EventType."
            )
        pre_building_id = building_ids_by_pre_post["pre"].pop()
        post_building_id = building_ids_by_pre_post["post"].pop()

        # Add the pre building
        project.ProjectID.addnext(E.PreBuildingID(id=pre_building_id))
        for el in root.xpath(
            "h:Building/h:BuildingID[@id=$bldgid]/*", bldgid=pre_building_id, **xpkw
        ):
            project.PreBuildingID.append(deepcopy(el))

        # Add the post building
        project.PreBuildingID.addnext(E.PostBuildingID(id=post_building_id))
        for el in root.xpath(
            "h:Building/h:BuildingID[@id=$bldgid]/*", bldgid=post_building_id, **xpkw
        ):
            project.PostBuildingID.append(deepcopy(el))

        # Move the ambiguous BuildingID to an extension
        if not hasattr(project, "extension"):
            project.append(E.extension())
        project.extension.append(deepcopy(project.BuildingID))
        project.remove(project.BuildingID)

        # Move the ProjectSystemIdentifiers to an extension
        for psi in project.xpath("h:ProjectDetails/h:ProjectSystemIdentifiers", **xpkw):
            project.extension.append(deepcopy(psi))
            project.ProjectDetails.remove(psi)

    # Green Building Verification
    # https://github.com/hpxmlwg/hpxml/pull/66
    # This next one is covered here because the BPI-2101 verification didn't exist in v2, so no need to translate it
    # https://github.com/hpxmlwg/hpxml/pull/210

    energy_score_els = root.xpath(
        "h:Building/h:BuildingDetails/h:BuildingSummary/h:BuildingConstruction/h:EnergyScore",
        **xpkw,
    )
    for i, es in enumerate(energy_score_els, 1):
        bldg_details = es.getparent().getparent().getparent()
        if not hasattr(bldg_details, "GreenBuildingVerifications"):
            add_after(
                bldg_details,
                ["BuildingSummary", "ClimateandRiskZones"],
                E.GreenBuildingVerifications(),
            )
        gbv = E.GreenBuildingVerification(
            E.SystemIdentifier(id=f"energy-score-{i}"),
            E.Type(
                {
                    "US DOE Home Energy Score": "Home Energy Score",
                    "RESNET HERS": "HERS Index Score",
                    "other": "other",
                }[str(es.ScoreType)]
            ),
            E.Body(
                {
                    "US DOE Home Energy Score": "US DOE",
                    "RESNET HERS": "RESNET",
                    "other": "other",
                }[str(es.ScoreType)]
            ),
            E.Metric(str(es.Score)),
        )
        if hasattr(es, "OtherScoreType"):
            gbv.Type.addnext(E.OtherType(str(es.OtherScoreType)))
        if hasattr(es, "ScoreDate"):
            gbv.append(E.Year(dt.datetime.strptime(str(es.ScoreDate), "%Y-%m-%d").year))
        if hasattr(es, "extension"):
            gbv.append(deepcopy(es.extension))
        bldg_details.GreenBuildingVerifications.append(gbv)
        es.getparent().remove(es)

    for i, prog_cert in enumerate(
        root.xpath("h:Project/h:ProjectDetails/h:ProgramCertificate", **xpkw), 1
    ):
        project_details = prog_cert.getparent()
        bldg_id = project_details.getparent().PostBuildingID.attrib["id"]
        bldg_details = root.xpath(
            "h:Building[h:BuildingID/@id=$bldgid]/h:BuildingDetails",
            bldgid=bldg_id,
            **xpkw,
        )[0]
        if not hasattr(bldg_details, "GreenBuildingVerifications"):
            add_after(
                bldg_details,
                ["BuildingSummary", "ClimateandRiskZones"],
                E.GreenBuildingVerifications(),
            )
        gbv = E.GreenBuildingVerification(
            E.SystemIdentifier(id=f"program-certificate-{i}"),
            E.Type(
                {
                    "Home Performance with Energy Star": "Home Performance with ENERGY STAR",
                    "LEED Certified": "LEED For Homes",
                    "LEED Silver": "LEED For Homes",
                    "LEED Gold": "LEED For Homes",
                    "LEED Platinum": "LEED For Homes",
                    "other": "other",
                }[str(prog_cert)]
            ),
        )
        if hasattr(project_details, "CertifyingOrganization"):
            gbv.append(E.Body(str(project_details.CertifyingOrganization)))
        m = re.match(r"LEED (\w+)$", str(prog_cert))
        if m:
            gbv.append(E.Rating(m.group(1)))
        if hasattr(project_details, "CertifyingOrganizationURL"):
            gbv.append(E.URL(str(project_details.CertifyingOrganizationURL)))
        if hasattr(project_details, "YearCertified"):
            gbv.append(E.Year(int(project_details.YearCertified)))
        bldg_details.GreenBuildingVerifications.append(gbv)

    for i, es_home_ver in enumerate(
        root.xpath("h:Project/h:ProjectDetails/h:EnergyStarHomeVersion", **xpkw)
    ):
        bldg_id = es_home_ver.getparent().getparent().PostBuildingID.attrib["id"]
        bldg_details = root.xpath(
            "h:Building[h:BuildingID/@id=$bldgid]/h:BuildingDetails",
            bldgid=bldg_id,
            **xpkw,
        )[0]
        if not hasattr(bldg_details, "GreenBuildingVerifications"):
            add_after(
                bldg_details,
                ["BuildingSummary", "ClimateandRiskZones"],
                E.GreenBuildingVerifications(),
            )
        gbv = E.GreenBuildingVerification(
            E.SystemIdentifier(id=f"energy-star-home-{i}"),
            E.Type("ENERGY STAR Certified Homes"),
            E.Version(str(es_home_ver)),
        )
        bldg_details.GreenBuildingVerifications.append(gbv)

    for el_name in (
        "CertifyingOrganization",
        "CertifyingOrganizationURL",
        "YearCertified",
        "ProgramCertificate",
        "EnergyStarHomeVersion",
    ):
        for el in root.xpath(f"//h:ProjectDetails/h:{el_name}", **xpkw):
            el.getparent().remove(el)

    # Addressing Inconsistencies
    # https://github.com/hpxmlwg/hpxml/pull/124

    for el in root.xpath("//h:HeatPump/h:AnnualCoolEfficiency", **xpkw):
        el.tag = f"{{{hpxml3_ns}}}AnnualCoolingEfficiency"
    for el in root.xpath("//h:HeatPump/h:AnnualHeatEfficiency", **xpkw):
        el.tag = f"{{{hpxml3_ns}}}AnnualHeatingEfficiency"

    # Replaces Measure/InstalledComponent with Measure/InstalledComponents/InstalledComponent
    for i, ic in enumerate(
        root.xpath(
            "h:Project/h:ProjectDetails/h:Measures/h:Measure/h:InstalledComponent",
            **xpkw,
        )
    ):
        ms = ic.getparent()
        if not hasattr(ms, "InstalledComponents"):
            add_before(ms, ["extension"], E.InstalledComponents())
        ms.InstalledComponents.append(deepcopy(ic))
        ms.remove(ic)

    # Replaces WeatherStation/SystemIdentifiersInfo with WeatherStation/SystemIdentifier
    for el in root.xpath("//h:WeatherStation/h:SystemIdentifiersInfo", **xpkw):
        el.tag = f"{{{hpxml3_ns}}}SystemIdentifier"

    # Renames "central air conditioning" to "central air conditioner" for CoolingSystemType
    for el in root.xpath("//h:CoolingSystem/h:CoolingSystemType", **xpkw):
        if el == "central air conditioning":
            el._setText("central air conditioner")

    # Renames HeatPump/BackupAFUE to BackupAnnualHeatingEfficiency, accepts 0-1 instead of 1-100
    for bkupafue in root.xpath(
        "h:Building/h:BuildingDetails/h:Systems/h:HVAC/h:HVACPlant/h:HeatPump/h:BackupAFUE",
        **xpkw,
    ):
        heatpump = bkupafue.getparent()
        add_before(
            heatpump,
            [
                "BackupHeatingCapacity",
                "BackupHeatingSwitchoverTemperature",
                "FractionHeatLoadServed",
                "FractionCoolLoadServed",
                "FloorAreaServed",
                "AnnualCoolingEfficiency",
                "AnnualHeatingEfficiency",
                "extension",
            ],
            E.BackupAnnualHeatingEfficiency(
                E.Units("AFUE"), E.Value(f"{float(bkupafue.text) / 100}")
            ),
        )
        heatpump.remove(bkupafue)

    # Renames FoundationWall/BelowGradeDepth to FoundationWall/DepthBelowGrade
    for el in root.xpath("//h:FoundationWall/h:BelowGradeDepth", **xpkw):
        el.tag = f"{{{hpxml3_ns}}}DepthBelowGrade"

    # Clothes Dryer CEF
    # https://github.com/hpxmlwg/hpxml/pull/145

    for el in root.xpath("//h:ClothesDryer/h:EfficiencyFactor", **xpkw):
        el.tag = f"{{{hpxml3_ns}}}EnergyFactor"

    # Enclosure
    # https://github.com/hpxmlwg/hpxml/pull/181

    for fw in root.xpath(
        "h:Building/h:BuildingDetails/h:Enclosure/h:Foundations/h:Foundation/h:FoundationWall",
        **xpkw,
    ):
        enclosure = fw.getparent().getparent().getparent()
        foundation = fw.getparent()

        add_before(
            foundation,
            ["AttachedToFrameFloor", "AttachedToSlab", "AnnualEnergyUse", "extension"],
            E.AttachedToFoundationWall(idref=fw.SystemIdentifier.attrib["id"]),
        )
        if not hasattr(enclosure, "FoundationWalls"):
            add_after(
                enclosure,
                [
                    "AirInfiltration",
                    "Attics",
                    "Foundations",
                    "Garages",
                    "Roofs",
                    "RimJoists",
                    "Walls",
                ],
                E.FoundationWalls(),
            )
        enclosure.FoundationWalls.append(deepcopy(fw))
        this_fw = enclosure.FoundationWalls.FoundationWall[-1]

        if hasattr(this_fw, "AdjacentTo"):
            try:
                fw_boundary = foundation_location_map[str(fw.AdjacentTo)]
            except KeyError:
                fw_boundary = str(fw.AdjacentTo)  # retain unchanged location name
            try:
                boundary_v3 = {
                    "other housing unit": "Exterior",
                    "ground": "Exterior",
                    "ambient": "Exterior",
                    "attic": "Exterior",
                    "garage": "Exterior",
                    "living space": "Interior",
                    "unconditioned basement": "Interior",
                    "crawlspace": "Interior",
                }[str(fw.AdjacentTo)]
                if boundary_v3 == "Interior" and hasattr(foundation, "FoundationType"):
                    # Check that this matches the Foundation/FoundationType if available
                    if fw.AdjacentTo == "unconditioned basement" and (
                        foundation.xpath(
                            'count(h:FoundationType/h:Basement/h:Conditioned[text()="true"])',
                            **xpkw,
                        )
                        > 0
                        or not hasattr(foundation.FoundationType, "Basement")
                    ):
                        boundary_v3 = "Exterior"
                    elif fw.AdjacentTo == "crawlspace" and not hasattr(
                        foundation.FoundationType, "Crawlspace"
                    ):
                        boundary_v3 = "Exterior"
                add_after(
                    this_fw,
                    ["SystemIdentifier", "ExternalResource", "AttachedToSpace"],
                    getattr(E, f"{boundary_v3}AdjacentTo")(fw_boundary),
                )
            except KeyError:
                pass
            this_fw.remove(this_fw.AdjacentTo)

        foundation.remove(fw)

    # Attics
    for bldg_const in root.xpath(
        "h:Building/h:BuildingDetails/h:BuildingSummary/h:BuildingConstruction", **xpkw
    ):
        if hasattr(bldg_const, "AtticType"):
            if bldg_const.AtticType == "vented attic":
                bldg_const.AtticType = E.AtticType(E.Attic(E.Vented(True)))
            elif bldg_const.AtticType == "unvented attic":
                bldg_const.AtticType = E.AtticType(E.Attic(E.Vented(False)))
            elif bldg_const.AtticType == "flat roof":
                bldg_const.AtticType = E.AtticType(E.FlatRoof())
            elif bldg_const.AtticType == "cathedral ceiling":
                bldg_const.AtticType = E.AtticType(E.CathedralCeiling())
            elif bldg_const.AtticType == "cape cod":
                bldg_const.AtticType = E.AtticType(E.Attic(E.CapeCod(True)))
            elif bldg_const.AtticType == "other":
                bldg_const.AtticType = E.AtticType(E.Other())
            elif bldg_const.AtticType == "venting unknown attic":
                bldg_const.AtticType = E.AtticType(
                    E.Attic(E.extension(E.Vented("unknown")))
                )

    for i, attic in enumerate(
        root.xpath(
            "h:Building/h:BuildingDetails/h:Enclosure/h:AtticAndRoof/h:Attics/h:Attic",
            **xpkw,
        )
    ):
        enclosure = attic.getparent().getparent().getparent()
        this_attic = deepcopy(attic)
        this_attic_type = None
        if hasattr(this_attic, "AtticType"):
            this_attic_type = this_attic.AtticType
            if this_attic.AtticType == "vented attic":
                this_attic.AtticType = E.AtticType(E.Attic(E.Vented(True)))
            elif this_attic.AtticType == "unvented attic":
                this_attic.AtticType = E.AtticType(E.Attic(E.Vented(False)))
            elif this_attic.AtticType == "flat roof":
                this_attic.AtticType = E.AtticType(E.FlatRoof())
            elif this_attic.AtticType == "cathedral ceiling":
                this_attic.AtticType = E.AtticType(E.CathedralCeiling())
            elif this_attic.AtticType == "cape cod":
                this_attic.AtticType = E.AtticType(E.Attic(E.CapeCod(True)))
            elif this_attic.AtticType == "other":
                this_attic.AtticType = E.AtticType(E.Other())
            elif this_attic.AtticType == "venting unknown attic":
                this_attic.AtticType = E.AtticType(
                    E.Attic(E.extension(E.Vented("unknown")))
                )
        else:
            raise exc.HpxmlTranslationError(
                f"{hpxml2_file.name} was not able to be translated "
                f"because 'AtticType' of {this_attic.SystemIdentifier.attrib['id']} is unknown."
            )

        if not hasattr(enclosure, "Attics"):
            add_after(enclosure, ["AirInfiltration"], E.Attics())

        # rearrange AttachedToRoof
        if hasattr(this_attic, "AttachedToRoof"):
            attached_to_roof = deepcopy(this_attic.AttachedToRoof)
            this_attic.remove(
                this_attic.AttachedToRoof
            )  # remove the AttachedToRoof of HPXML v2
            add_after(
                this_attic,
                ["SystemIdentifier", "AttachedToSpace", "AtticType", "VentilationRate"],
                attached_to_roof,
            )

        # find the wall with the same id and add AtticWallType = knee wall
        if hasattr(this_attic, "AtticKneeWall"):
            knee_wall_id = this_attic.AtticKneeWall.attrib["idref"]
            try:
                knee_wall = root.xpath(
                    "h:Building/h:BuildingDetails/h:Enclosure/h:Walls/h:Wall[h:SystemIdentifier/@id=$sysid]",
                    sysid=knee_wall_id,
                    **xpkw,
                )[0]
            except IndexError:
                warnings.warn(
                    f"Cannot find a knee wall attached to {this_attic.SystemIdentifier.attrib['id']}."
                )
            else:
                if not hasattr(knee_wall, "AtticWallType"):
                    add_after(
                        knee_wall,
                        [
                            "SystemIdentifier",
                            "ExteriorAdjacentTo",
                            "InteriorAdjacentTo",
                        ],
                        E.AtticWallType("knee wall"),
                    )
                add_before(
                    this_attic,
                    ["AttachedToFrameFloor", "AnnualEnergyUse", "extension"],
                    E.AttachedToWall(idref=knee_wall_id),
                )

        # create a FrameFloor adjacent to the attic and assign the area below to Area
        # and then copy AtticFloorInsulation over to Insulation of the frame floor
        if hasattr(this_attic, "AtticFloorInsulation") or (
            this_attic_type not in ["cathedral ceiling", "flat roof", "cape cod"]
        ):
            if not hasattr(enclosure, "FrameFloors"):
                add_before(
                    enclosure,
                    ["Slabs", "Windows", "Skylights", "Doors", "extension"],
                    E.FrameFloors(),
                )
            attic_floor_el = E.FrameFloor(E.SystemIdentifier(id=f"attic-floor-{i}"))
            attic_floor_id = attic_floor_el.SystemIdentifier.attrib["id"]
            add_before(
                this_attic,
                ["AnnualEnergyUse", "extension"],
                E.AttachedToFrameFloor(idref=attic_floor_id),
            )
            if hasattr(this_attic, "Area"):
                attic_floor_el.append(E.Area(float(this_attic.Area)))
            if hasattr(this_attic, "AtticFloorInsulation"):
                attic_floor_insulation = deepcopy(this_attic.AtticFloorInsulation)
                attic_floor_insulation.tag = f"{{{hpxml3_ns}}}Insulation"
                attic_floor_el.append(attic_floor_insulation)
            enclosure.FrameFloors.append(attic_floor_el)

        # find Roof attached to Attic and move Insulation to Roof
        # add insulation to v2 Roofs and these roofs will be converted into hpxml v3 later
        if hasattr(this_attic, "AtticRoofInsulation"):
            roof_insulation = deepcopy(this_attic.AtticRoofInsulation)
            roof_insulation.tag = f"{{{hpxml3_ns}}}Insulation"
            roof_idref = this_attic.AttachedToRoof.attrib["idref"]
            try:
                roof_attached_to_this_attic = root.xpath(
                    "h:Building/h:BuildingDetails/h:Enclosure/h:AtticAndRoof/\
                        h:Roofs/h:Roof[h:SystemIdentifier/@id=$sysid]",
                    sysid=roof_idref,
                    **xpkw,
                )[0]
            except IndexError:
                warnings.warn(
                    f"Cannot find a roof attached to {this_attic.SystemIdentifier.attrib['id']}."
                )
            else:
                add_before(roof_attached_to_this_attic, ["extension"], roof_insulation)

        # translate v2 Attic/Area to the v3 Roof/Area for "cathedral ceiling" and "flat roof"
        if hasattr(this_attic, "Area") and this_attic_type in [
            "cathedral ceiling",
            "flat roof",
        ]:
            try:
                roof_idref = this_attic.AttachedToRoof.attrib["idref"]
                roof_attached_to_this_attic = root.xpath(
                    "h:Building/h:BuildingDetails/h:Enclosure/h:AtticAndRoof/\
                        h:Roofs/h:Roof[h:SystemIdentifier/@id=$sysid]",
                    sysid=roof_idref,
                    **xpkw,
                )[0]
            except IndexError:
                warnings.warn(
                    f"Cannot find a roof attached to {this_attic.SystemIdentifier.attrib['id']}."
                )
            else:
                if not hasattr(roof_attached_to_this_attic, "RoofArea"):
                    add_before(
                        roof_attached_to_this_attic,
                        ["RadiantBarrier", "RadiantBarrierLocation", "extension"],
                        E.RoofArea(this_attic.Area.text),
                    )

        # move Rafters to v2 Roofs and these roofs will be converted into hpxml v3 later
        if hasattr(this_attic, "Rafters"):
            rafters = deepcopy(this_attic.Rafters)
            roof_idref = this_attic.AttachedToRoof.attrib["idref"]
            try:
                roof_attached_to_this_attic = root.xpath(
                    "h:Building/h:BuildingDetails/h:Enclosure/h:AtticAndRoof/\
                        h:Roofs/h:Roof[h:SystemIdentifier/@id=$sysid]",
                    sysid=roof_idref,
                    **xpkw,
                )[0]
            except IndexError:
                warnings.warn(
                    f"Cannot find a roof attached to {this_attic.SystemIdentifier.attrib['id']}."
                )
            else:
                add_after(
                    roof_attached_to_this_attic,
                    [
                        "SystemIdentifier",
                        "ExternalResource",
                        "AttachedToSpace",
                        "RoofColor",
                        "SolarAbsorptance",
                        "Emittance",
                    ],
                    rafters,
                )

        if hasattr(this_attic, "InteriorAdjacentTo") and hasattr(
            this_attic, "AtticType"
        ):
            if this_attic_type in ["cathedral ceiling", "flat roof", "cape cod"]:
                try:
                    roof_idref = this_attic.AttachedToRoof.attrib["idref"]
                    roof_attached_to_this_attic = root.xpath(
                        "h:Building/h:BuildingDetails/h:Enclosure/h:AtticAndRoof/h:Roofs/\
                            h:Roof[h:SystemIdentifier/@id=$sysid]",
                        sysid=roof_idref,
                        **xpkw,
                    )[0]
                except (AttributeError, IndexError):
                    warnings.warn(
                        f"Cannot find a roof attached to {this_attic.SystemIdentifier.attrib['id']}."
                    )
                else:
                    add_after(
                        roof_attached_to_this_attic,
                        ["SystemIdentifier", "ExternalResource", "AttachedToSpace"],
                        E.InteriorAdjacentTo(this_attic.InteriorAdjacentTo.text),
                    )
            else:
                try:
                    floor_idref = this_attic.AttachedToFrameFloor.attrib["idref"]
                    floor_attached_to_this_attic = root.xpath(
                        "h:Building/h:BuildingDetails/h:Enclosure/h:FrameFloors/\
                            h:FrameFloor[h:SystemIdentifier/@id=$sysid]",
                        sysid=floor_idref,
                        **xpkw,
                    )[0]
                except (AttributeError, IndexError):
                    warnings.warn(
                        f"Cannot find a frame floor attached to {this_attic.SystemIdentifier.attrib['id']}."
                    )
                else:
                    add_after(
                        floor_attached_to_this_attic,
                        [
                            "SystemIdentifier",
                            "ExternalResource",
                            "AttachedToSpace",
                            "ExteriorAdjacentTo",
                        ],
                        E.InteriorAdjacentTo(this_attic.InteriorAdjacentTo.text),
                    )

        el_not_in_v3 = [
            "ExteriorAdjacentTo",
            "InteriorAdjacentTo",
            "AtticKneeWall",
            "AtticFloorInsulation",
            "AtticRoofInsulation",
            "Area",
            "Rafters",
        ]
        for el in el_not_in_v3:
            if hasattr(this_attic, el):
                this_attic.remove(this_attic[el])

        enclosure.Attics.append(this_attic)

    # Roofs
    for roof in root.xpath(
        "h:Building/h:BuildingDetails/h:Enclosure/h:AtticAndRoof/h:Roofs/h:Roof", **xpkw
    ):
        enclosure = roof.getparent().getparent().getparent()
        if not hasattr(enclosure, "Roofs"):
            add_after(
                enclosure,
                ["AirInfiltration", "Attics", "Foundations", "Garages"],
                E.Roofs(),
            )
        enclosure.Roofs.append(deepcopy(roof))
        this_roof = enclosure.Roofs.Roof[-1]

        if hasattr(roof, "RoofArea"):
            add_after(
                this_roof,
                [
                    "SystemIdentifier",
                    "ExternalResource",
                    "AttachedToSpace",
                    "InteriorAdjacentTo",
                ],
                E.Area(float(roof.RoofArea)),
            )
            this_roof.remove(this_roof.RoofArea)

        if hasattr(roof, "RoofType"):
            roof_type = str(roof.RoofType)
            this_roof.remove(this_roof.RoofType)  # remove the RoofType of HPXML v2
            add_after(
                this_roof,
                [
                    "SystemIdentifier",
                    "ExternalResource",
                    "AttachedToSpace",
                    "InteriorAdjacentTo",
                    "Area",
                    "Orientation",
                    "Azimuth",
                ],
                E.RoofType(roof_type),
            )

    # remove AtticAndRoof after rearranging all attics and roofs
    for enclosure in root.xpath("h:Building/h:BuildingDetails/h:Enclosure", **xpkw):
        try:
            enclosure.remove(enclosure.AtticAndRoof)
        except AttributeError:
            pass

    # Frame Floors
    for ff in root.xpath(
        "h:Building/h:BuildingDetails/h:Enclosure/h:Foundations/h:Foundation/h:FrameFloor",
        **xpkw,
    ):
        enclosure = ff.getparent().getparent().getparent()
        foundation = ff.getparent()

        add_before(
            foundation,
            ["AttachedToSlab", "AnnualEnergyUse", "extension"],
            E.AttachedToFrameFloor(idref=ff.SystemIdentifier.attrib["id"]),
        )
        if not hasattr(enclosure, "FrameFloors"):
            add_before(
                enclosure,
                ["Slabs", "Windows", "Skylights", "Doors", "extension"],
                E.FrameFloors(),
            )
        this_ff = deepcopy(ff)
        enclosure.FrameFloors.append(this_ff)
        foundation.remove(ff)

    # Slabs
    for slab in root.xpath(
        "h:Building/h:BuildingDetails/h:Enclosure/h:Foundations/h:Foundation/h:Slab",
        **xpkw,
    ):
        enclosure = slab.getparent().getparent().getparent()
        foundation = slab.getparent()

        add_before(
            foundation,
            ["AnnualEnergyUse", "extension"],
            E.AttachedToSlab(idref=slab.SystemIdentifier.attrib["id"]),
        )
        if not hasattr(enclosure, "Slabs"):
            add_before(
                enclosure, ["Windows", "Skylights", "Doors", "extension"], E.Slabs()
            )
        enclosure.Slabs.append(deepcopy(slab))
        foundation.remove(slab)

    # Allow insulation location to be layer-specific
    # https://github.com/hpxmlwg/hpxml/pull/188

    for insulation_location in root.xpath(
        "//h:Insulation/h:InsulationLocation", **xpkw
    ):
        # Insulation location to be layer-specific
        insulation = insulation_location.getparent()
        if hasattr(insulation, "Layer"):
            for layer in insulation.Layer:
                if layer.InstallationType == "continuous":
                    layer.InstallationType._setText(
                        f"continuous - {str(insulation.InsulationLocation)}"
                    )
        insulation.remove(insulation.InsulationLocation)

    # Windows and Skylights
    # Window sub-components
    # https://github.com/hpxmlwg/hpxml/pull/202
    for i, win in enumerate(root.xpath("//h:Window|//h:Skylight", **xpkw)):
        if hasattr(win, "VisibleTransmittance"):
            vis_trans = float(win.VisibleTransmittance)
            win.remove(
                win.VisibleTransmittance
            )  # remove VisibleTransmittance of HPXML v2
            add_after(
                win,
                [
                    "SystemIdentifier",
                    "ExternalResource",
                    "Area",
                    "Quantity",
                    "Azimuth",
                    "Orientation",
                    "FrameType",
                    "GlassLayers",
                    "GlassType",
                    "GasFill",
                    "Condition",
                    "UFactor",
                    "SHGC",
                ],
                E.VisibleTransmittance(vis_trans),
            )
        if hasattr(win, "ExteriorShading"):
            ext_shade = str(win.ExteriorShading)
            win.remove(win.ExteriorShading)  # remove ExteriorShading of HPXML v2
            add_after(
                win,
                [
                    "SystemIdentifier",
                    "ExternalResource",
                    "Area",
                    "Quantity",
                    "Azimuth",
                    "Orientation",
                    "FrameType",
                    "GlassLayers",
                    "GlassType",
                    "GasFill",
                    "Condition",
                    "UFactor",
                    "SHGC",
                    "VisibleTransmittance",
                    "NFRCCertified",
                    "ThirdPartyCertification",
                    "WindowFilm",
                ],
                E.ExteriorShading(
                    E.SystemIdentifier(id=f"exterior-shading-{i}"), E.Type(ext_shade)
                ),
            )
        if hasattr(win, "Treatments"):
            if win.Treatments in ["shading", "solar screen"]:
                treatment_shade = E.ExteriorShading(
                    E.SystemIdentifier(id=f"treatment-shading-{i}"),
                )
                if win.Treatments == "solar screen":
                    treatment_shade.append(E.Type("solar screens"))
                add_after(
                    win,
                    [
                        "SystemIdentifier",
                        "ExternalResource",
                        "Area",
                        "Quantity",
                        "Azimuth",
                        "Orientation",
                        "FrameType",
                        "GlassLayers",
                        "GlassType",
                        "GasFill",
                        "Condition",
                        "UFactor",
                        "SHGC",
                        "VisibleTransmittance",
                        "NFRCCertified",
                        "ThirdPartyCertification",
                        "WindowFilm",
                    ],
                    treatment_shade,
                )
            elif win.Treatments == "window film":
                add_after(
                    win,
                    [
                        "SystemIdentifier",
                        "ExternalResource",
                        "Area",
                        "Quantity",
                        "Azimuth",
                        "Orientation",
                        "FrameType",
                        "GlassLayers",
                        "GlassType",
                        "GasFill",
                        "Condition",
                        "UFactor",
                        "SHGC",
                        "VisibleTransmittance",
                        "NFRCCertified",
                        "ThirdPartyCertification",
                    ],
                    E.WindowFilm(E.SystemIdentifier(id=f"window-film-{i}")),
                )
            win.remove(win.Treatments)
        if hasattr(win, "InteriorShading"):
            cache_interior_shading_type = str(win.InteriorShading)
            win.InteriorShading.clear()
            win.InteriorShading.append(E.SystemIdentifier(id=f"interior-shading-{i}"))
            win.InteriorShading.append(E.Type(cache_interior_shading_type))

        # Window/Skylight Interior Shading Fraction
        # https://github.com/hpxmlwg/hpxml/pull/189
        if hasattr(win, "InteriorShadingFactor"):
            # handles a case where `InteriorShadingFactor` is specified without `InteriorShading`
            if not hasattr(win, "InteriorShading"):
                add_before(
                    win,
                    [
                        "StormWindow",
                        "MoveableInsulation",
                        "Overhangs",
                        "WeatherStripping",
                        "Operable",
                        "LeakinessDescription",
                        "WindowtoWallRatio",
                        "AttachedToWall",
                        "AnnualEnergyUse",
                        "extension",
                    ],
                    E.InteriorShading(E.SystemIdentifier(id=f"interior-shading-{i}")),
                )
            win.InteriorShading.extend(
                [
                    E.SummerShadingCoefficient(float(win.InteriorShadingFactor)),
                    E.WinterShadingCoefficient(float(win.InteriorShadingFactor)),
                ]
            )
            win.remove(win.InteriorShadingFactor)
        if hasattr(win, "MovableInsulationRValue"):
            add_after(
                win,
                [
                    "SystemIdentifier",
                    "ExternalResource",
                    "Area",
                    "Quantity",
                    "Azimuth",
                    "Orientation",
                    "FrameType",
                    "GlassLayers",
                    "GlassType",
                    "GasFill",
                    "Condition",
                    "UFactor",
                    "SHGC",
                    "VisibleTransmittance",
                    "NFRCCertified",
                    "ThirdPartyCertification",
                    "WindowFilm",
                    "ExteriorShading",
                    "InteriorShading",
                    "StormWindow",
                ],
                E.MoveableInsulation(
                    E.SystemIdentifier(id=f"moveable-insulation-{i}"),
                    E.RValue(float(win.MovableInsulationRValue)),
                ),
            )
            win.remove(win.MovableInsulationRValue)
        if hasattr(win, "GlassLayers"):
            if win.GlassLayers in [
                "single-paned with low-e storms",
                "single-paned with storms",
            ]:
                storm_window = E.StormWindow(E.SystemIdentifier(id=f"storm-window-{i}"))
                if win.GlassLayers == "single-paned with low-e storms":
                    storm_window.append(E.GlassType("low-e"))
                win.GlassLayers._setText("single-pane")
                add_after(
                    win,
                    [
                        "SystemIdentifier",
                        "ExternalResource",
                        "Area",
                        "Quantity",
                        "Azimuth",
                        "Orientation",
                        "FrameType",
                        "GlassLayers",
                        "GlassType",
                        "GasFill",
                        "Condition",
                        "UFactor",
                        "SHGC",
                        "VisibleTransmittance",
                        "NFRCCertified",
                        "ThirdPartyCertification",
                        "WindowFilm",
                        "ExteriorShading",
                        "InteriorShading",
                    ],
                    storm_window,
                )

    # Standardize Locations
    # https://github.com/hpxmlwg/hpxml/pull/156

    for el in root.xpath(
        "//h:InteriorAdjacentTo|//h:ExteriorAdjacentTo|//h:DuctLocation|//h:HVACPlant/h:*/h:UnitLocation|//h:WaterHeatingSystem/h:Location|//h:Measure/h:Location",  # noqa E501
        **xpkw,
    ):
        try:
            el._setText(location_map[el.text])
        except (KeyError, AttributeError):
            pass

    # Lighting Fraction Improvements
    # https://github.com/hpxmlwg/hpxml/pull/165

    ltgidx = 0
    for ltgfracs in root.xpath(
        "h:Building/h:BuildingDetails/h:Lighting/h:LightingFractions", **xpkw
    ):
        ltg = ltgfracs.getparent()
        for ltgfrac in ltgfracs.getchildren():
            ltgidx += 1
            ltggroup = E.LightingGroup(
                E.SystemIdentifier(id=f"lighting-fraction-{ltgidx}"),
                E.FractionofUnitsInLocation(ltgfrac.text),
                E.LightingType(),
            )
            if ltgfrac.tag == f"{{{hpxml3_ns}}}FractionIncandescent":
                ltggroup.LightingType.append(E.Incandescent())
            elif ltgfrac.tag == f"{{{hpxml3_ns}}}FractionCFL":
                ltggroup.LightingType.append(E.CompactFluorescent())
            elif ltgfrac.tag == f"{{{hpxml3_ns}}}FractionLFL":
                ltggroup.LightingType.append(E.FluorescentTube())
            elif ltgfrac.tag == f"{{{hpxml3_ns}}}FractionLED":
                ltggroup.LightingType.append(E.LightEmittingDiode())
            add_after(ltg, ["LightingGroup"], ltggroup)
        ltg.remove(ltgfracs)

    # Deprecated items
    # https://github.com/hpxmlwg/hpxml/pull/167

    # Removes WaterHeaterInsulation/Pipe; use HotWaterDistribution/PipeInsulation instead
    for i, pipe in enumerate(root.xpath("//h:WaterHeaterInsulation/h:Pipe", **xpkw), 1):
        waterheating = pipe.getparent().getparent().getparent()
        waterheatingsystem = pipe.getparent().getparent()
        waterheatingsystem_idref = str(waterheatingsystem.SystemIdentifier.attrib["id"])
        try:
            hw_dist = waterheating.xpath(
                "h:HotWaterDistribution[h:AttachedToWaterHeatingSystem/@idref=$sysid]",
                sysid=waterheatingsystem_idref,
                **xpkw,
            )[0]
            add_after(
                hw_dist,
                [
                    "SystemIdentifier",
                    "ExternalResource",
                    "AttachedToWaterHeatingSystem",
                    "SystemType",
                ],
                E.PipeInsulation(E.PipeRValue(float(pipe.PipeRValue))),
            )
        except IndexError:  # handles when there is no attached hot water distribution system
            add_after(
                waterheating,
                ["WaterHeatingSystem", "WaterHeatingControl"],
                E.HotWaterDistribution(
                    E.SystemIdentifier(id=f"hotwater-distribution-{i}"),
                    E.AttachedToWaterHeatingSystem(idref=waterheatingsystem_idref),
                    E.PipeInsulation(E.PipeRValue(float(pipe.PipeRValue))),
                ),
            )
        waterheaterinsualtion = pipe.getparent()
        waterheaterinsualtion.remove(pipe)
        if waterheaterinsualtion.countchildren() == 0:
            waterheaterinsualtion.getparent().remove(waterheaterinsualtion)

    # Removes PoolPump/HoursPerDay; use PoolPump/PumpSpeed/HoursPerDay instead
    for poolpump_hour in root.xpath("//h:PoolPump/h:HoursPerDay", **xpkw):
        poolpump = poolpump_hour.getparent()
        if not hasattr(poolpump, "PumpSpeed"):
            add_before(
                poolpump,
                ["extension"],
                E.PumpSpeed(E.HoursPerDay(float(poolpump_hour))),
            )
        else:
            add_before(
                poolpump.PumpSpeed, ["extension"], E.HoursPerDay(float(poolpump_hour))
            )
        poolpump.remove(poolpump_hour)

    # Removes "indoor water " (note extra trailing space) enumeration from WaterType
    for watertype in root.xpath("//h:WaterType", **xpkw):
        if watertype == "indoor water ":
            watertype._setText(str(watertype).rstrip())

    # Adds desuperheater flexibility
    # https://github.com/hpxmlwg/hpxml/pull/184

    for el in root.xpath("//h:WaterHeatingSystem/h:RelatedHeatingSystem", **xpkw):
        el.tag = f"{{{hpxml3_ns}}}RelatedHVACSystem"
    for el in root.xpath("//h:WaterHeatingSystem/h:HasGeothermalDesuperheater", **xpkw):
        el.tag = f"{{{hpxml3_ns}}}UsesDesuperheater"

    # Handle PV inverter efficiency value
    # https://github.com/hpxmlwg/hpxml/pull/207

    for inverter_efficiency in root.xpath("//h:InverterEfficiency", **xpkw):
        if float(inverter_efficiency) > 1:
            inverter_efficiency._setText(str(float(inverter_efficiency) / 100.0))

    # Write out new file
    hpxml3_doc.write(pathobj_to_str(hpxml3_file), pretty_print=True, encoding="utf-8")
    hpxml3_schema.assertValid(hpxml3_doc)


def convert_hpxml3_to_4(hpxml3_file: File, hpxml4_file: File) -> None:
    """Convert an HPXML v3 file to HPXML v4

    :param hpxml3_file: HPXML v3 input file
    :type hpxml3_file: pathlib.Path, str, or file-like
    :param hpxml4_file: HPXML v4 output file
    :type hpxml4_file: pathlib.Path, str, or file-like
    """

    # Load Schemas
    schemas_dir = pathlib.Path(__file__).resolve().parent / "schemas"
    hpxml3_schema_doc = etree.parse(str(schemas_dir / "v3.0" / "HPXML.xsd"))
    hpxml3_ns = hpxml3_schema_doc.getroot().attrib["targetNamespace"]
    hpxml3_schema = etree.XMLSchema(hpxml3_schema_doc)
    hpxml4_schema_doc = etree.parse(str(schemas_dir / "v4.0" / "HPXML.xsd"))
    hpxml4_ns = hpxml4_schema_doc.getroot().attrib["targetNamespace"]
    hpxml4_schema = etree.XMLSchema(hpxml4_schema_doc)

    E = objectify.ElementMaker(
        namespace=hpxml3_ns, nsmap={None: hpxml3_ns}, annotate=False
    )
    xpkw = {"namespaces": {"h": hpxml3_ns}}

    # Ensure we're working with valid HPXML v3.x
    hpxml3_doc = objectify.parse(pathobj_to_str(hpxml3_file))
    hpxml3_schema.assertValid(hpxml3_doc)

    # Change the namespace of every element to use the HPXML v4 namespace
    # https://stackoverflow.com/a/51660868/11600307
    change_ns_xslt = etree.parse(
        str(pathlib.Path(__file__).resolve().parent / "change_namespace.xsl")
    )
    hpxml4_doc = hpxml3_doc.xslt(
        change_ns_xslt, orig_namespace=f"'{hpxml3_ns}'", new_namespace=f"'{hpxml4_ns}'"
    )
    root = hpxml4_doc.getroot()

    # Change version
    root.attrib["schemaVersion"] = "4.0"

    # Move some FoundationWall/Slab insulation properties into their Layer elements
    # https://github.com/hpxmlwg/hpxml/pull/215

    for fwall in root.xpath("//h:FoundationWall", **xpkw):
        if hasattr(fwall, "DistanceToTopOfInsulation"):
            for il in fwall.xpath("h:Insulation/h:Layer", **xpkw):
                add_before(il, ["extension"], E.DistanceToTopOfInsulation(fwall.DistanceToTopOfInsulation.text))
            fwall.remove(fwall.DistanceToTopOfInsulation)
        if hasattr(fwall, "DistanceToBottomOfInsulation"):
            for il in fwall.xpath("h:Insulation/h:Layer", **xpkw):
                add_before(il, ["extension"], E.DistanceToBottomOfInsulation(fwall.DistanceToBottomOfInsulation.text))
            fwall.remove(fwall.DistanceToBottomOfInsulation)

    for slab in root.xpath("//h:Slab", **xpkw):
        if hasattr(slab, "PerimeterInsulationDepth"):
            for il in slab.xpath("h:PerimeterInsulation/h:Layer", **xpkw):
                add_before(il, ["extension"], E.InsulationDepth(slab.PerimeterInsulationDepth.text))
            slab.remove(slab.PerimeterInsulationDepth)
        if hasattr(slab, "UnderSlabInsulationWidth"):
            for il in slab.xpath("h:UnderSlabInsulation/h:Layer", **xpkw):
                add_before(il, ["extension"], E.InsulationWidth(slab.UnderSlabInsulationWidth.text))
            slab.remove(slab.UnderSlabInsulationWidth)
        if hasattr(slab, "UnderSlabInsulationSpansEntireSlab"):
            for il in slab.xpath("h:UnderSlabInsulation/h:Layer", **xpkw):
                add_before(il, ["extension"], E.InsulationSpansEntireSlab(slab.UnderSlabInsulationSpansEntireSlab.text))
            slab.remove(slab.UnderSlabInsulationSpansEntireSlab)

    # Battery Capacity
    # https://github.com/hpxmlwg/hpxml/pull/296

    for battery in root.xpath('//h:Battery', **xpkw):
        if hasattr(battery, 'NominalCapacity'):
            value = battery.NominalCapacity.text
            battery.NominalCapacity._setText(None)
            battery.NominalCapacity.append(E.Units('Ah'))
            battery.NominalCapacity.append(E.Value(value))
        if hasattr(battery, 'UsableCapacity'):
            value = battery.UsableCapacity.text
            battery.UsableCapacity._setText(None)
            battery.UsableCapacity.append(E.Units('Ah'))
            battery.UsableCapacity.append(E.Value(value))

    # Write out new file
    hpxml4_doc.write(pathobj_to_str(hpxml4_file), pretty_print=True, encoding="utf-8")
    hpxml4_schema.assertValid(hpxml4_doc)<|MERGE_RESOLUTION|>--- conflicted
+++ resolved
@@ -116,13 +116,6 @@
         raise exc.HpxmlTranslationError(
             f"HPXML version {hpxml_version} is not valid. Must be one of {', '.join(hpxml_version_strs)}."
         )
-<<<<<<< HEAD
-    version_translator_funcs = {1: convert_hpxml1_to_2,
-                                2: convert_hpxml2_to_3,
-                                3: convert_hpxml3_to_4}
-    if hpxml_version - 1 not in version_translator_funcs.keys():
-        raise exc.HpxmlTranslationError(f"HPXML version {hpxml_version} not available")
-=======
 
     # Validate that the hpxml_version requested is a newer one that the current one.
     schema_version_file = detect_hpxml_version(hpxml_file)
@@ -132,8 +125,9 @@
             f"HPXML version requested is {hpxml_version} but input file major version is {schema_version_file[0]}"
         )
 
-    version_translator_funcs = {1: convert_hpxml1_to_2, 2: convert_hpxml2_to_3}
->>>>>>> 5ff98529
+    version_translator_funcs = {1: convert_hpxml1_to_2,
+                                2: convert_hpxml2_to_3,
+                                3: convert_hpxml3_to_4}
     current_file = hpxml_file
     with tempfile.TemporaryDirectory() as tmpdir:
         for current_version in range(major_version_file, major_version_requested):

--- conflicted
+++ resolved
@@ -298,29 +298,6 @@
 
         foundation.remove(fw)
 
-    # TODO: Addressing Inconsistencies
-    # https://github.com/hpxmlwg/hpxml/pull/124
-
-    # Clothes Dryer CEF
-    # https://github.com/hpxmlwg/hpxml/pull/145
-
-    for el in root.xpath('//h:ClothesDryer/h:EfficiencyFactor', **xpkw):
-        el.tag = f'{{{hpxml3_ns}}}EnergyFactor'
-
-    # TODO: Standardize Locations
-    # https://github.com/hpxmlwg/hpxml/pull/156
-
-    # TODO: Lighting Fraction Improvements
-    # https://github.com/hpxmlwg/hpxml/pull/165
-
-    # TODO: Deprecated items
-    # https://github.com/hpxmlwg/hpxml/pull/167
-
-<<<<<<< HEAD
-=======
-    # Enclosure
-    # https://github.com/hpxmlwg/hpxml/pull/181
-
     # Slabs
     for i, slab in enumerate(root.xpath(
         'h:Building/h:BuildingDetails/h:Enclosure/h:Foundations/h:Foundation/h:Slab', **xpkw
@@ -346,7 +323,24 @@
         enclosure.Slabs.append(deepcopy(slab))
         foundation.remove(slab)
 
->>>>>>> 370fd87a
+    # TODO: Addressing Inconsistencies
+    # https://github.com/hpxmlwg/hpxml/pull/124
+
+    # Clothes Dryer CEF
+    # https://github.com/hpxmlwg/hpxml/pull/145
+
+    for el in root.xpath('//h:ClothesDryer/h:EfficiencyFactor', **xpkw):
+        el.tag = f'{{{hpxml3_ns}}}EnergyFactor'
+
+    # TODO: Standardize Locations
+    # https://github.com/hpxmlwg/hpxml/pull/156
+
+    # TODO: Lighting Fraction Improvements
+    # https://github.com/hpxmlwg/hpxml/pull/165
+
+    # TODO: Deprecated items
+    # https://github.com/hpxmlwg/hpxml/pull/167
+
     # TODO: Adds desuperheater flexibility
     # https://github.com/hpxmlwg/hpxml/pull/184
 

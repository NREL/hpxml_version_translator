--- conflicted
+++ resolved
@@ -262,7 +262,6 @@
     # Enclosure
     # https://github.com/hpxmlwg/hpxml/pull/181
 
-<<<<<<< HEAD
     # Frame Floors
     for i, ff in enumerate(root.xpath(
         'h:Building/h:BuildingDetails/h:Enclosure/h:Foundations/h:Foundation/h:FrameFloor', **xpkw
@@ -272,17 +271,6 @@
 
         ff.addnext(E.AttachedToFrameFloor(idref=ff.SystemIdentifier.attrib['id']))
         if not hasattr(enclosure, 'FrameFloors'):
-=======
-    # Slabs
-    for i, slab in enumerate(root.xpath(
-        'h:Building/h:BuildingDetails/h:Enclosure/h:Foundations/h:Foundation/h:Slab', **xpkw
-    )):
-        enclosure = slab.getparent().getparent().getparent()
-        foundation = slab.getparent()
-
-        slab.addnext(E.AttachedToSlab(idref=slab.SystemIdentifier.attrib['id']))
-        if not hasattr(enclosure, 'Slabs'):
->>>>>>> 370fd87a
             add_after(
                 enclosure,
                 ['AirInfiltration',
@@ -292,7 +280,6 @@
                  'Roofs',
                  'RimJoists',
                  'Walls',
-<<<<<<< HEAD
                  'FoundationWalls'],
                 E.FrameFloors()
             )
@@ -311,14 +298,31 @@
     for ins_loc in root.xpath('//h:Insulation/h:InsulationLocation', **xpkw):
         ins = ins_loc.getparent()
         ins.remove(ins.InsulationLocation)
-=======
+
+    # Slabs
+    for i, slab in enumerate(root.xpath(
+        'h:Building/h:BuildingDetails/h:Enclosure/h:Foundations/h:Foundation/h:Slab', **xpkw
+    )):
+        enclosure = slab.getparent().getparent().getparent()
+        foundation = slab.getparent()
+
+        slab.addnext(E.AttachedToSlab(idref=slab.SystemIdentifier.attrib['id']))
+        if not hasattr(enclosure, 'Slabs'):
+            add_after(
+                enclosure,
+                ['AirInfiltration',
+                 'Attics',
+                 'Foundations',
+                 'Garages',
+                 'Roofs',
+                 'RimJoists',
+                 'Walls',
                  'FoundationWalls',
                  'FrameFloors'],
                 E.Slabs()
             )
         enclosure.Slabs.append(deepcopy(slab))
         foundation.remove(slab)
->>>>>>> 370fd87a
 
     # TODO: Adds desuperheater flexibility
     # https://github.com/hpxmlwg/hpxml/pull/184

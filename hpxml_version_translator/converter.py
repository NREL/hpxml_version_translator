from collections import defaultdict
from copy import deepcopy
import datetime as dt
from lxml import etree, objectify
import pathlib
import re

from hpxml_version_translator import exceptions as exc


def pathobj_to_str(x):
    """Convert pathlib.Path object (if it is one) to a path string

    lxml doesn't like pathlib.Path objects, so change them to a string if
    necessary first.

    :param x: filepath
    :type x: pathlib.Path or str or file-like object
    :return: file path string
    :rtype: str or whatever was passed in
    """
    if isinstance(x, pathlib.PurePath):
        return str(x)
    else:
        return x


def convert_hpxml2_to_3(hpxml2_file, hpxml3_file):
    """Convert an HPXML v2 file to HPXML v3

    :param hpxml2_file: HPXML v2 input file
    :type hpxml2_file: pathlib.Path, str, or file-like
    :param hpxml3_file: HPXML v3 output file
    :type hpxml3_file: pathlib.Path, str, or file-like
    """

    # Load Schemas
    schemas_dir = pathlib.Path(__file__).resolve().parent / 'schemas'
    hpxml2_schema_doc = etree.parse(str(schemas_dir / 'v2.3' / 'HPXML.xsd'))
    hpxml2_ns = hpxml2_schema_doc.getroot().attrib['targetNamespace']
    hpxml2_schema = etree.XMLSchema(hpxml2_schema_doc)
    hpxml3_schema_doc = etree.parse(str(schemas_dir / 'v3.0' / 'HPXML.xsd'))
    hpxml3_ns = hpxml3_schema_doc.getroot().attrib['targetNamespace']
    hpxml3_schema = etree.XMLSchema(hpxml3_schema_doc)

    E = objectify.ElementMaker(namespace=hpxml3_ns, nsmap={None: hpxml3_ns}, annotate=False)
    xpkw = {'namespaces': {'h': hpxml3_ns}}

    def add_after(parent_el, list_of_el_names, el_to_add):
        for sibling_name in reversed(list_of_el_names):
            try:
                sibling = getattr(parent_el, sibling_name)
            except AttributeError:
                continue
            else:
                sibling.addnext(el_to_add)
                return
        parent_el.insert(0, el_to_add)

    # Ensure we're working with valid HPXML v2.x (earlier versions should validate against v2.3 schema)
    hpxml2_doc = objectify.parse(pathobj_to_str(hpxml2_file))
    hpxml2_schema.assertValid(hpxml2_doc)

    # Change the namespace of every element to use the HPXML v3 namespace
    # https://stackoverflow.com/a/51660868/11600307
    change_ns_xslt = etree.parse(str(pathlib.Path(__file__).resolve().parent / 'change_namespace.xsl'))
    hpxml3_doc = hpxml2_doc.xslt(change_ns_xslt, orig_namespace=f"'{hpxml2_ns}'", new_namespace=f"'{hpxml3_ns}'")
    root = hpxml3_doc.getroot()

    # Change version
    root.attrib['schemaVersion'] = '3.0'

    # Fixing project ids
    # https://github.com/hpxmlwg/hpxml/pull/197
    # This is really messy. I can see why we fixed it.

    def get_event_type_from_building_id(building_id):
        event_type = root.xpath(
            'h:Building[h:BuildingID/@id=$bldgid]/h:ProjectStatus/h:EventType/text()',
            smart_strings=False,
            bldgid=building_id,
            **xpkw
        )
        if len(event_type) == 1:
            return event_type[0]
        else:
            return None

    for i, project in enumerate(root.xpath('h:Project', **xpkw), 1):

        # Add the ProjectID element if it isn't there
        if not hasattr(project, 'ProjectID'):
            add_after(project, ['BuildingID'], E.ProjectID(id=f'project-{i}'))
        building_ids_by_event_type = defaultdict(set)

        # Gather together the buildings in BuildingID and ProjectSystemIdentifiers
        building_id = project.BuildingID.attrib['id']
        building_ids_by_event_type[get_event_type_from_building_id(building_id)].add(building_id)
        for psi in project.xpath('h:ProjectDetails/h:ProjectSystemIdentifiers', **xpkw):
            building_id = psi.attrib['id']
            building_ids_by_event_type[get_event_type_from_building_id(building_id)].add(building_id)

        # Separate the buildings into pre and post retrofit buildings by their EventType
        pre_building_ids = set()
        for event_type in ('audit', 'preconstruction'):
            pre_building_ids.update(building_ids_by_event_type[event_type])
        post_building_ids = set()
        for event_type in ('proposed workscope', 'approved workscope', 'construction-period testing/daily test out',
                           'job completion testing/final inspection', 'quality assurance/monitoring'):
            post_building_ids.update(building_ids_by_event_type[event_type])

        # If there are more than one of each pre and post, throw an error
        if len(pre_building_ids) == 0:
            raise exc.HpxmlTranslationError(
                f"Project[{i}] has no references to Building nodes with an 'audit' or 'preconstruction' EventType."
            )
        elif len(pre_building_ids) > 1:
            raise exc.HpxmlTranslationError(
                f"Project[{i}] has more than one reference to Building nodes with an "
                "'audit' or 'preconstruction' EventType."
            )
        if len(post_building_ids) == 0:
            raise exc.HpxmlTranslationError(
                f"Project[{i}] has no references to Building nodes with a post retrofit EventType."
            )
        elif len(post_building_ids) > 1:
            raise exc.HpxmlTranslationError(
                f"Project[{i}] has more than one reference to Building nodes with a post retrofit EventType."
            )
        pre_building_id = pre_building_ids.pop()
        post_building_id = post_building_ids.pop()

        # Add the pre building
        project.ProjectID.addnext(E.PreBuildingID(id=pre_building_id))
        for el in root.xpath('h:Building/h:BuildingID[@id=$bldgid]/*', bldgid=pre_building_id, **xpkw):
            project.PreBuildingID.append(deepcopy(el))

        # Add the post building
        project.PreBuildingID.addnext(E.PostBuildingID(id=post_building_id))
        for el in root.xpath('h:Building/h:BuildingID[@id=$bldgid]/*', bldgid=post_building_id, **xpkw):
            project.PostBuildingID.append(deepcopy(el))

        # Move the ambiguous BuildingID to an extension
        if not hasattr(project, 'extension'):
            project.append(E.extension())
        project.extension.append(deepcopy(project.BuildingID))
        project.remove(project.BuildingID)

        # Move the ProjectSystemIdentifiers to an extension
        for psi in project.xpath('h:ProjectDetails/h:ProjectSystemIdentifiers', **xpkw):
            project.extension.append(deepcopy(psi))
            project.ProjectDetails.remove(psi)

    # Green Building Verification
    # https://github.com/hpxmlwg/hpxml/pull/66

    energy_score_els = root.xpath(
        'h:Building/h:BuildingDetails/h:BuildingSummary/h:BuildingConstruction/h:EnergyScore', **xpkw
    )
    for i, es in enumerate(energy_score_els, 1):
        bldg_details = es.getparent().getparent().getparent()
        if not hasattr(bldg_details, 'GreenBuildingVerifications'):
            add_after(
                bldg_details,
                ['BuildingSummary', 'ClimateandRiskZones'],
                E.GreenBuildingVerifications()
            )
        gbv = E.GreenBuildingVerification(
            E.SystemIdentifier(id=f'energy-score-{i}'),
            E.Type({
                'US DOE Home Energy Score': 'Home Energy Score',
                'RESNET HERS': 'HERS Index Score',
                'other': 'other'
            }[str(es.ScoreType)]),
            E.Body({
                'US DOE Home Energy Score': 'US DOE',
                'RESNET HERS': 'RESNET',
                'other': 'other'
            }[str(es.ScoreType)]),
            E.Metric(str(es.Score))
        )
        if hasattr(es, 'OtherScoreType'):
            gbv.Type.addnext(E.OtherType(str(es.OtherScoreType)))
        if hasattr(es, 'ScoreDate'):
            gbv.append(E.Year(dt.datetime.strptime(str(es.ScoreDate), '%Y-%m-%d').year))
        if hasattr(es, 'extension'):
            gbv.append(deepcopy(es.extension))
        bldg_details.GreenBuildingVerifications.append(gbv)
        es.getparent().remove(es)

    for i, prog_cert in enumerate(root.xpath('h:Project/h:ProjectDetails/h:ProgramCertificate', **xpkw), 1):
        project_details = prog_cert.getparent()
        bldg_id = project_details.getparent().PostBuildingID.attrib['id']
        bldg_details = root.xpath('h:Building[h:BuildingID/@id=$bldgid]/h:BuildingDetails', bldgid=bldg_id, **xpkw)[0]
        if not hasattr(bldg_details, 'GreenBuildingVerifications'):
            add_after(
                bldg_details,
                ['BuildingSummary', 'ClimateandRiskZones'],
                E.GreenBuildingVerifications()
            )
        gbv = E.GreenBuildingVerification(
            E.SystemIdentifier(id=f'program-certificate-{i}'),
            E.Type({
                'Home Performance with Energy Star': 'Home Performance with ENERGY STAR',
                'LEED Certified': 'LEED For Homes',
                'LEED Silver': 'LEED For Homes',
                'LEED Gold': 'LEED For Homes',
                'LEED Platinum': 'LEED For Homes',
                'other': 'other'
            }[str(prog_cert)])
        )
        if hasattr(project_details, 'CertifyingOrganization'):
            gbv.append(E.Body(str(project_details.CertifyingOrganization)))
        m = re.match(r'LEED (\w+)$', str(prog_cert))
        if m:
            gbv.append(E.Rating(m.group(1)))
        if hasattr(project_details, 'CertifyingOrganizationURL'):
            gbv.append(E.URL(str(project_details.CertifyingOrganizationURL)))
        if hasattr(project_details, 'YearCertified'):
            gbv.append(E.Year(int(project_details.YearCertified)))
        bldg_details.GreenBuildingVerifications.append(gbv)

    for i, es_home_ver in enumerate(root.xpath('h:Project/h:ProjectDetails/h:EnergyStarHomeVersion', **xpkw)):
        bldg_id = es_home_ver.getparent().getparent().PostBuildingID.attrib['id']
        bldg_details = root.xpath('h:Building[h:BuildingID/@id=$bldgid]/h:BuildingDetails', bldgid=bldg_id, **xpkw)[0]
        if not hasattr(bldg_details, 'GreenBuildingVerifications'):
            add_after(
                bldg_details,
                ['BuildingSummary', 'ClimateandRiskZones'],
                E.GreenBuildingVerifications()
            )
        gbv = E.GreenBuildingVerification(
            E.SystemIdentifier(id=f'energy-star-home-{i}'),
            E.Type('ENERGY STAR Certified Homes'),
            E.Version(str(es_home_ver))
        )
        bldg_details.GreenBuildingVerifications.append(gbv)

    for el_name in ('CertifyingOrganization', 'CertifyingOrganizationURL', 'YearCertified', 'ProgramCertificate',
                    'EnergyStarHomeVersion'):
        for el in root.xpath(f'//h:ProjectDetails/h:{el_name}', **xpkw):
            el.getparent().remove(el)

    # TODO: Addressing Inconsistencies
    # https://github.com/hpxmlwg/hpxml/pull/124

    # TODO: Clothes Dryer CEF
    # https://github.com/hpxmlwg/hpxml/pull/145

    for el in root.xpath('//h:ClothesDryer/h:EfficiencyFactor', **xpkw):
        el.tag = f'{{{hpxml3_ns}}}EnergyFactor'

    # TODO: Standardize Locations
    # https://github.com/hpxmlwg/hpxml/pull/156

    # TODO: Lighting Fraction Improvements
    # https://github.com/hpxmlwg/hpxml/pull/165

    # TODO: Deprecated items
    # https://github.com/hpxmlwg/hpxml/pull/167

    # Enclosure
    # https://github.com/hpxmlwg/hpxml/pull/181

<<<<<<< HEAD
    # Windows
    for i, win in enumerate(root.xpath(
        'h:Building/h:BuildingDetails/h:Enclosure/h:Windows/h:Window', **xpkw
    )):
        if hasattr(win, 'Treatments'):
            win.remove(win.Treatments)
        if hasattr(win, 'VisibleTransmittance'):
            add_after(
                win,
                ['UFactor',
                 'SHGC'],
                E.VisibleTransmittance(float(win.VisibleTransmittance))
            )
            win.remove(win.VisibleTransmittance[1])  # remove VisibleTransmittance of HPXML v2
        if hasattr(win, 'ExteriorShading'):
            add_after(
                win,
                ['UFactor',
                 'SHGC',
                 'VisibleTransmittance',
                 'NFRCCertified',
                 'ThirdPartyCertification'],
                E.ExteriorShading(
                    E.SystemIdentifier(id=f'exterior-shading-{i}'),
                    E.Type(str(win.ExteriorShading))
                )
            )
            win.remove(win.ExteriorShading[1])  # remove ExteriorShading of HPXML v2
        if hasattr(win, 'InteriorShading'):
            win.InteriorShading.addnext(
                E.InteriorShading(
                    E.SystemIdentifier(id=f'interior-shading-{i}'),
                    E.Type(str(win.InteriorShading)),
                    E.SummerShadingCoefficient(float(win.InteriorShadingFactor)),
                    E.WinterShadingCoefficient(float(win.InteriorShadingFactor))
                )
            )
            win.remove(win.InteriorShading[0])  # remove InteriorShading of HPXML v2
            win.remove(win.InteriorShadingFactor)
        if hasattr(win, 'MovableInsulationRValue'):
            add_after(
                win,
                ['UFactor',
                 'SHGC',
                 'VisibleTransmittance',
                 'NFRCCertified',
                 'ThirdPartyCertification',
                 'ExteriorShading',
                 'InteriorShading',
                 'StormWindow'],
                E.MoveableInsulation(
                    E.SystemIdentifier(id=f'movable-insulation-{i}'),
                    E.RValue(float(win.MovableInsulationRValue))
                )
            )
            win.remove(win.MovableInsulationRValue)
=======
    # Slabs
    for i, slab in enumerate(root.xpath(
        'h:Building/h:BuildingDetails/h:Enclosure/h:Foundations/h:Foundation/h:Slab', **xpkw
    )):
        enclosure = slab.getparent().getparent().getparent()
        foundation = slab.getparent()

        slab.addnext(E.AttachedToSlab(idref=slab.SystemIdentifier.attrib['id']))
        if not hasattr(enclosure, 'Slabs'):
            add_after(
                enclosure,
                ['AirInfiltration',
                 'Attics',
                 'Foundations',
                 'Garages',
                 'Roofs',
                 'RimJoists',
                 'Walls',
                 'FoundationWalls',
                 'FrameFloors'],
                E.Slabs()
            )
        enclosure.Slabs.append(deepcopy(slab))
        foundation.remove(slab)
>>>>>>> 370fd87a

    # TODO: Adds desuperheater flexibility
    # https://github.com/hpxmlwg/hpxml/pull/184

    # TODO: Allow insulation location to be layer-specific
    # https://github.com/hpxmlwg/hpxml/pull/188

    # TODO: Window/Skylight Interior Shading Fraction
    # https://github.com/hpxmlwg/hpxml/pull/189

    # TODO: Window sub-components
    # https://github.com/hpxmlwg/hpxml/pull/202

    # TODO: Clarify PV inverter efficiency value
    # https://github.com/hpxmlwg/hpxml/pull/207

    # TODO: updating BPI-2101 enums in GreenBuildingVerification/Type
    # https://github.com/hpxmlwg/hpxml/pull/210

    # Write out new file
    hpxml3_doc.write(pathobj_to_str(hpxml3_file), pretty_print=True, encoding='utf-8')
    hpxml3_schema.assertValid(hpxml3_doc)<|MERGE_RESOLUTION|>--- conflicted
+++ resolved
@@ -262,7 +262,6 @@
     # Enclosure
     # https://github.com/hpxmlwg/hpxml/pull/181
 
-<<<<<<< HEAD
     # Windows
     for i, win in enumerate(root.xpath(
         'h:Building/h:BuildingDetails/h:Enclosure/h:Windows/h:Window', **xpkw
@@ -319,7 +318,6 @@
                 )
             )
             win.remove(win.MovableInsulationRValue)
-=======
     # Slabs
     for i, slab in enumerate(root.xpath(
         'h:Building/h:BuildingDetails/h:Enclosure/h:Foundations/h:Foundation/h:Slab', **xpkw
@@ -344,7 +342,6 @@
             )
         enclosure.Slabs.append(deepcopy(slab))
         foundation.remove(slab)
->>>>>>> 370fd87a
 
     # TODO: Adds desuperheater flexibility
     # https://github.com/hpxmlwg/hpxml/pull/184

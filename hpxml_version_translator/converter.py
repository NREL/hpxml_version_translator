--- conflicted
+++ resolved
@@ -4,12 +4,9 @@
 from lxml import etree, objectify
 import pathlib
 import re
-<<<<<<< HEAD
 import tempfile
 import io
-=======
 import warnings
->>>>>>> af821a47
 
 from hpxml_version_translator import exceptions as exc
 

from collections import defaultdict
from copy import deepcopy
import datetime as dt
from lxml import etree, objectify
import pathlib
import re

from hpxml_version_translator import exceptions as exc


def pathobj_to_str(x):
    """Convert pathlib.Path object (if it is one) to a path string

    lxml doesn't like pathlib.Path objects, so change them to a string if
    necessary first.

    :param x: filepath
    :type x: pathlib.Path or str or file-like object
    :return: file path string
    :rtype: str or whatever was passed in
    """
    if isinstance(x, pathlib.PurePath):
        return str(x)
    else:
        return x


def convert_hpxml2_to_3(hpxml2_file, hpxml3_file):
    """Convert an HPXML v2 file to HPXML v3

    :param hpxml2_file: HPXML v2 input file
    :type hpxml2_file: pathlib.Path, str, or file-like
    :param hpxml3_file: HPXML v3 output file
    :type hpxml3_file: pathlib.Path, str, or file-like
    """

    # Load Schemas
    schemas_dir = pathlib.Path(__file__).resolve().parent / 'schemas'
    hpxml2_schema_doc = etree.parse(str(schemas_dir / 'v2.3' / 'HPXML.xsd'))
    hpxml2_ns = hpxml2_schema_doc.getroot().attrib['targetNamespace']
    hpxml2_schema = etree.XMLSchema(hpxml2_schema_doc)
    hpxml3_schema_doc = etree.parse(str(schemas_dir / 'v3.0' / 'HPXML.xsd'))
    hpxml3_ns = hpxml3_schema_doc.getroot().attrib['targetNamespace']
    hpxml3_schema = etree.XMLSchema(hpxml3_schema_doc)

    E = objectify.ElementMaker(namespace=hpxml3_ns, nsmap={None: hpxml3_ns}, annotate=False)
    xpkw = {'namespaces': {'h': hpxml3_ns}}

    def add_after(parent_el, list_of_el_names, el_to_add):
        for sibling_name in reversed(list_of_el_names):
            try:
                sibling = getattr(parent_el, sibling_name)
            except AttributeError:
                continue
            else:
                sibling.addnext(el_to_add)
                return
        parent_el.insert(0, el_to_add)

    # Ensure we're working with valid HPXML v2.x (earlier versions should validate against v2.3 schema)
    hpxml2_doc = objectify.parse(pathobj_to_str(hpxml2_file))
    hpxml2_schema.assertValid(hpxml2_doc)

    # Change the namespace of every element to use the HPXML v3 namespace
    # https://stackoverflow.com/a/51660868/11600307
    change_ns_xslt = etree.parse(str(pathlib.Path(__file__).resolve().parent / 'change_namespace.xsl'))
    hpxml3_doc = hpxml2_doc.xslt(change_ns_xslt, orig_namespace=f"'{hpxml2_ns}'", new_namespace=f"'{hpxml3_ns}'")
    root = hpxml3_doc.getroot()

    # Change version
    root.attrib['schemaVersion'] = '3.0'

    # Fixing project ids
    # https://github.com/hpxmlwg/hpxml/pull/197
    # This is really messy. I can see why we fixed it.

    def get_event_type_from_building_id(building_id):
        event_type = root.xpath(
            'h:Building[h:BuildingID/@id=$bldgid]/h:ProjectStatus/h:EventType/text()',
            smart_strings=False,
            bldgid=building_id,
            **xpkw
        )
        if len(event_type) == 1:
            return event_type[0]
        else:
            return None

    for i, project in enumerate(root.xpath('h:Project', **xpkw), 1):

        # Add the ProjectID element if it isn't there
        if not hasattr(project, 'ProjectID'):
            add_after(project, ['BuildingID'], E.ProjectID(id=f'project-{i}'))
        building_ids_by_event_type = defaultdict(set)

        # Gather together the buildings in BuildingID and ProjectSystemIdentifiers
        building_id = project.BuildingID.attrib['id']
        building_ids_by_event_type[get_event_type_from_building_id(building_id)].add(building_id)
        for psi in project.xpath('h:ProjectDetails/h:ProjectSystemIdentifiers', **xpkw):
            building_id = psi.attrib['id']
            building_ids_by_event_type[get_event_type_from_building_id(building_id)].add(building_id)

        # Separate the buildings into pre and post retrofit buildings by their EventType
        pre_building_ids = set()
        for event_type in ('audit', 'preconstruction'):
            pre_building_ids.update(building_ids_by_event_type[event_type])
        post_building_ids = set()
        for event_type in ('proposed workscope', 'approved workscope', 'construction-period testing/daily test out',
                           'job completion testing/final inspection', 'quality assurance/monitoring'):
            post_building_ids.update(building_ids_by_event_type[event_type])

        # If there are more than one of each pre and post, throw an error
        if len(pre_building_ids) == 0:
            raise exc.HpxmlTranslationError(
                f"Project[{i}] has no references to Building nodes with an 'audit' or 'preconstruction' EventType."
            )
        elif len(pre_building_ids) > 1:
            raise exc.HpxmlTranslationError(
                f"Project[{i}] has more than one reference to Building nodes with an "
                "'audit' or 'preconstruction' EventType."
            )
        if len(post_building_ids) == 0:
            raise exc.HpxmlTranslationError(
                f"Project[{i}] has no references to Building nodes with a post retrofit EventType."
            )
        elif len(post_building_ids) > 1:
            raise exc.HpxmlTranslationError(
                f"Project[{i}] has more than one reference to Building nodes with a post retrofit EventType."
            )
        pre_building_id = pre_building_ids.pop()
        post_building_id = post_building_ids.pop()

        # Add the pre building
        project.ProjectID.addnext(E.PreBuildingID(id=pre_building_id))
        for el in root.xpath('h:Building/h:BuildingID[@id=$bldgid]/*', bldgid=pre_building_id, **xpkw):
            project.PreBuildingID.append(deepcopy(el))

        # Add the post building
        project.PreBuildingID.addnext(E.PostBuildingID(id=post_building_id))
        for el in root.xpath('h:Building/h:BuildingID[@id=$bldgid]/*', bldgid=post_building_id, **xpkw):
            project.PostBuildingID.append(deepcopy(el))

        # Move the ambiguous BuildingID to an extension
        if not hasattr(project, 'extension'):
            project.append(E.extension())
        project.extension.append(deepcopy(project.BuildingID))
        project.remove(project.BuildingID)

        # Move the ProjectSystemIdentifiers to an extension
        for psi in project.xpath('h:ProjectDetails/h:ProjectSystemIdentifiers', **xpkw):
            project.extension.append(deepcopy(psi))
            project.ProjectDetails.remove(psi)

    # Green Building Verification
    # https://github.com/hpxmlwg/hpxml/pull/66

    energy_score_els = root.xpath(
        'h:Building/h:BuildingDetails/h:BuildingSummary/h:BuildingConstruction/h:EnergyScore', **xpkw
    )
    for i, es in enumerate(energy_score_els, 1):
        bldg_details = es.getparent().getparent().getparent()
        if not hasattr(bldg_details, 'GreenBuildingVerifications'):
            add_after(
                bldg_details,
                ['BuildingSummary', 'ClimateandRiskZones'],
                E.GreenBuildingVerifications()
            )
        gbv = E.GreenBuildingVerification(
            E.SystemIdentifier(id=f'energy-score-{i}'),
            E.Type({
                'US DOE Home Energy Score': 'Home Energy Score',
                'RESNET HERS': 'HERS Index Score',
                'other': 'other'
            }[str(es.ScoreType)]),
            E.Body({
                'US DOE Home Energy Score': 'US DOE',
                'RESNET HERS': 'RESNET',
                'other': 'other'
            }[str(es.ScoreType)]),
            E.Metric(str(es.Score))
        )
        if hasattr(es, 'OtherScoreType'):
            gbv.Type.addnext(E.OtherType(str(es.OtherScoreType)))
        if hasattr(es, 'ScoreDate'):
            gbv.append(E.Year(dt.datetime.strptime(str(es.ScoreDate), '%Y-%m-%d').year))
        if hasattr(es, 'extension'):
            gbv.append(deepcopy(es.extension))
        bldg_details.GreenBuildingVerifications.append(gbv)
        es.getparent().remove(es)

    for i, prog_cert in enumerate(root.xpath('h:Project/h:ProjectDetails/h:ProgramCertificate', **xpkw), 1):
        project_details = prog_cert.getparent()
        bldg_id = project_details.getparent().PostBuildingID.attrib['id']
        bldg_details = root.xpath('h:Building[h:BuildingID/@id=$bldgid]/h:BuildingDetails', bldgid=bldg_id, **xpkw)[0]
        if not hasattr(bldg_details, 'GreenBuildingVerifications'):
            add_after(
                bldg_details,
                ['BuildingSummary', 'ClimateandRiskZones'],
                E.GreenBuildingVerifications()
            )
        gbv = E.GreenBuildingVerification(
            E.SystemIdentifier(id=f'program-certificate-{i}'),
            E.Type({
                'Home Performance with Energy Star': 'Home Performance with ENERGY STAR',
                'LEED Certified': 'LEED For Homes',
                'LEED Silver': 'LEED For Homes',
                'LEED Gold': 'LEED For Homes',
                'LEED Platinum': 'LEED For Homes',
                'other': 'other'
            }[str(prog_cert)])
        )
        if hasattr(project_details, 'CertifyingOrganization'):
            gbv.append(E.Body(str(project_details.CertifyingOrganization)))
        m = re.match(r'LEED (\w+)$', str(prog_cert))
        if m:
            gbv.append(E.Rating(m.group(1)))
        if hasattr(project_details, 'CertifyingOrganizationURL'):
            gbv.append(E.URL(str(project_details.CertifyingOrganizationURL)))
        if hasattr(project_details, 'YearCertified'):
            gbv.append(E.Year(int(project_details.YearCertified)))
        bldg_details.GreenBuildingVerifications.append(gbv)

    for i, es_home_ver in enumerate(root.xpath('h:Project/h:ProjectDetails/h:EnergyStarHomeVersion', **xpkw)):
        bldg_id = es_home_ver.getparent().getparent().PostBuildingID.attrib['id']
        bldg_details = root.xpath('h:Building[h:BuildingID/@id=$bldgid]/h:BuildingDetails', bldgid=bldg_id, **xpkw)[0]
        if not hasattr(bldg_details, 'GreenBuildingVerifications'):
            add_after(
                bldg_details,
                ['BuildingSummary', 'ClimateandRiskZones'],
                E.GreenBuildingVerifications()
            )
        gbv = E.GreenBuildingVerification(
            E.SystemIdentifier(id=f'energy-star-home-{i}'),
            E.Type('ENERGY STAR Certified Homes'),
            E.Version(str(es_home_ver))
        )
        bldg_details.GreenBuildingVerifications.append(gbv)

    for el_name in ('CertifyingOrganization', 'CertifyingOrganizationURL', 'YearCertified', 'ProgramCertificate',
                    'EnergyStarHomeVersion'):
        for el in root.xpath(f'//h:ProjectDetails/h:{el_name}', **xpkw):
            el.getparent().remove(el)

    # Addressing Inconsistencies
    # https://github.com/hpxmlwg/hpxml/pull/124

    for el in root.xpath('//h:HeatPump/h:AnnualCoolEfficiency', **xpkw):
        el.tag = f'{{{hpxml3_ns}}}AnnualCoolingEfficiency'
    for el in root.xpath('//h:HeatPump/h:AnnualHeatEfficiency', **xpkw):
        el.tag = f'{{{hpxml3_ns}}}AnnualHeatingEfficiency'

    # Replaces Measure/InstalledComponent with Measure/InstalledComponents/InstalledComponent
    for i, ms in enumerate(root.xpath('h:Project/h:ProjectDetails/h:Measures/h:Measure', **xpkw)):
        if not hasattr(ms, 'InstalledComponents'):
            try:
                sibling = getattr(ms, 'extension')
            except AttributeError:
                ms.append(E.InstalledComponents())
            else:
                sibling.addprevious(E.InstalledComponents())
        ic = E.InstalledComponent(id=str(ms.InstalledComponent.attrib['id']))
        ms.InstalledComponents.append(ic)
        ms.remove(ms.InstalledComponent)

    # Replaces WeatherStation/SystemIdentifiersInfo with WeatherStation/SystemIdentifier
    for el in root.xpath('//h:WeatherStation/h:SystemIdentifiersInfo', **xpkw):
        el.tag = f'{{{hpxml3_ns}}}SystemIdentifier'

    # Renames "central air conditioning" to "central air conditioner" for CoolingSystemType
    for el in root.xpath('//h:CoolingSystem/h:CoolingSystemType', **xpkw):
        if el == 'central air conditioning':
            el._setText('central air conditioner')

    # Renames HeatPump/BackupAFUE to BackupAnnualHeatingEfficiency, accepts 0-1 instead of 1-100
    for bkupafue in root.xpath(
        'h:Building/h:BuildingDetails/h:Systems/h:HVAC/h:HVACPlant/h:HeatPump/h:BackupAFUE', **xpkw
    ):
        bkupafue.addnext(E.BackupAnnualHeatingEfficiency(
            E.Units('AFUE'),
            E.Value(f'{float(bkupafue.text) / 100}')
        ))
        bkupafue.getparent().remove(bkupafue)

    # Clothes Dryer CEF
    # https://github.com/hpxmlwg/hpxml/pull/145

    for el in root.xpath('//h:ClothesDryer/h:EfficiencyFactor', **xpkw):
        el.tag = f'{{{hpxml3_ns}}}EnergyFactor'

    # Enclosure
    # https://github.com/hpxmlwg/hpxml/pull/181

    for i, fw in enumerate(root.xpath(
        'h:Building/h:BuildingDetails/h:Enclosure/h:Foundations/h:Foundation/h:FoundationWall', **xpkw
    )):
        enclosure = fw.getparent().getparent().getparent()
        foundation = fw.getparent()

        fw.addnext(E.AttachedToFoundationWall(idref=fw.SystemIdentifier.attrib['id']))
        if not hasattr(enclosure, 'FoundationWalls'):
            add_after(
                enclosure,
                ['AirInfiltration',
                 'Attics',
                 'Foundations',
                 'Garages',
                 'Roofs',
                 'RimJoists',
                 'Walls'],
                E.FoundationWalls()
            )
        enclosure.FoundationWalls.append(deepcopy(fw))
        this_fw = enclosure.FoundationWalls.FoundationWall[i]

        try:
            boundary_v3 = {'other housing unit': E.ExteriorAdjacentTo(str(fw.AdjacentTo)),
                           # FUTURE: change it when issue #3 is addressed
                           'unconditioned basement': E.InteriorAdjacentTo('basement - unconditioned'),
                           'living space': E.InteriorAdjacentTo(str(fw.AdjacentTo)),
                           'ground': E.ExteriorAdjacentTo(str(fw.AdjacentTo)),
                           'crawlspace': E.InteriorAdjacentTo(str(fw.AdjacentTo)),
                           'attic': E.InteriorAdjacentTo(str(fw.AdjacentTo)),  # FIXME: double-check
                           'garage': E.InteriorAdjacentTo(str(fw.AdjacentTo)),
                           # FUTURE: change it when issue #3 is addressed
                           'ambient': E.ExteriorAdjacentTo('outside')}[fw.AdjacentTo]
            add_after(
                this_fw,
                ['SystemIdentifier',
                 'ExternalResource',
                 'AttachedToSpace'],
                boundary_v3
            )
        except KeyError:
            pass

        if hasattr(this_fw, 'AdjacentTo'):
            this_fw.remove(this_fw.AdjacentTo)

        foundation.remove(fw)

    # Attics
    for i, attic in enumerate(root.xpath(
        'h:Building/h:BuildingDetails/h:Enclosure/h:AtticAndRoof/h:Attics/h:Attic', **xpkw
    )):
        enclosure = attic.getparent().getparent().getparent()
        if not hasattr(enclosure, 'Attics'):
            add_after(
                enclosure,
                ['AirInfiltration'],
                E.Attics()
            )
        this_attic = deepcopy(attic)

        if hasattr(this_attic, 'AtticType'):
            if this_attic.AtticType == 'vented attic':
                this_attic.AtticType = E.AtticType(E.Attic(E.Vented(True)))
            elif this_attic.AtticType == 'unvented attic':
                this_attic.AtticType = E.AtticType(E.Attic(E.Vented(False)))
            elif this_attic.AtticType == 'flat roof':
                this_attic.AtticType = E.AtticType(E.FlatRoof())
            elif this_attic.AtticType == 'cathedral ceiling':
                this_attic.AtticType = E.AtticType(E.CathedralCeiling())
            elif this_attic.AtticType == 'cape cod':
                this_attic.AtticType = E.AtticType(E.Attic(E.CapeCod(True)))
            elif this_attic.AtticType == 'other':
                this_attic.AtticType = E.AtticType(E.Other())
            elif this_attic.AtticType == 'venting unknown attic':
                this_attic.AtticType = E.AtticType(E.Attic(E.extension(E.Vented('unknown'))))

        # move AttachedToRoof to after VentilationRate
        if hasattr(this_attic, 'AttachedToRoof'):
            attached_to_roof = deepcopy(this_attic.AttachedToRoof)
            add_after(
                this_attic,
                ['SystemIdentifier',
                 'AttachedToSpace',
                 'AtticType',
                 'VentilationRate'],
                attached_to_roof
            )
            this_attic.remove(this_attic.AttachedToRoof[0])  # remove the AttachedToRoof of HPXML v2
        # find the wall with the same id and add AtticWallType = knee wall
        if hasattr(this_attic, 'AtticKneeWall'):
            knee_wall_id = this_attic.AtticKneeWall.attrib['idref']
            knee_wall = root.xpath(
                'h:Building/h:BuildingDetails/h:Enclosure/h:Walls/h:Wall[h:SystemIdentifier/@id=$sysid]',
                sysid=knee_wall_id, **xpkw)[0]
            add_after(
                knee_wall,
                ['SystemIdentifier',
                    'ExteriorAdjacentTo',
                    'InteriorAdjacentTo'],
                E.AtticWallType('knee wall')
            )
        # create a FrameFloor adjacent to the attic and assign the area below to Area
        # and then copy AtticFloorInsulation over to Insulation of the frame floor
        if hasattr(this_attic, 'AtticFloorInsulation'):
            attic_floor_insulation = deepcopy(this_attic.AtticFloorInsulation)
            attic_floor_insulation.tag = f'{{{hpxml3_ns}}}Insulation'
            enclosure.append(
                E.FrameFloors(
                    E.FrameFloor(
                        E.SystemIdentifier(id='attic_floor'),
                        E.InteriorAdjacentTo('attic'),
                    )
                )
            )
            if hasattr(this_attic, 'Area'):
                enclosure.FrameFloors.FrameFloor.append(E.Area(float(this_attic.Area)))
            enclosure.FrameFloors.FrameFloor.append(attic_floor_insulation)
        # find the roof whose InteriorAdjacentTo is attic and then copy it to Insulation of the roof
        # FIXME: add insulation to v2 Roofs and these roofs will be converted into hpxml v3 later
        if hasattr(this_attic, 'AtticRoofInsulation'):
            roof_insulation = deepcopy(this_attic.AtticRoofInsulation)
            roof_insulation.tag = f'{{{hpxml3_ns}}}Insulation'
            for i, rf in enumerate(root.xpath(
                'h:Building/h:BuildingDetails/h:Enclosure/h:AtticAndRoof/h:Roofs/h:Roof', **xpkw
            )):
                add_after(
                    rf,
                    ['Pitch',
                     'RoofArea',
                     'RadiantBarrier',
                     'RadiantBarrierLocation'],
                    roof_insulation
                )
        # move Rafters to Roof
        # FIXME: move Rafters to v2 Roofs and these roofs will be converted into hpxml v3 later
        if hasattr(this_attic, 'Rafters'):
            rafters = deepcopy(this_attic.Rafters)
            for i, rf in enumerate(root.xpath(
                'h:Building/h:BuildingDetails/h:Enclosure/h:AtticAndRoof/h:Roofs/h:Roof', **xpkw
            )):
                add_after(
                    rf,
                    ['RoofColor',
                     'SolarAbsorptance',
                     'Emittance'],
                    rafters
                )

        el_not_in_v3 = [
            'ExteriorAdjacentTo',
            'InteriorAdjacentTo',
            'AtticKneeWall',
            'AtticFloorInsulation',
            'AtticRoofInsulation',
            'Area',
            'Rafters'
        ]
        for el in el_not_in_v3:
            if hasattr(this_attic, el):
                this_attic.remove(this_attic[el])

        enclosure.Attics.append(this_attic)

    # Roofs
    for i, roof in enumerate(root.xpath(
        'h:Building/h:BuildingDetails/h:Enclosure/h:AtticAndRoof/h:Roofs/h:Roof', **xpkw
    )):
        enclosure = roof.getparent().getparent().getparent()
        if not hasattr(enclosure, 'Roofs'):
            add_after(
                enclosure,
                ['AirInfiltration',
                 'Attics',
                 'Foundations',
                 'Garages'],
                E.Roofs()
            )
        enclosure.Roofs.append(deepcopy(roof))

        if hasattr(roof, 'RoofArea'):
            add_after(
                enclosure.Roofs.Roof,
                ['SystemIdentifier',
                 'ExternalResource',
                 'AttachedToSpace',
                 'InteriorAdjacentTo'],
                E.Area(float(roof.RoofArea))
            )
            enclosure.Roofs.Roof.remove(enclosure.Roofs.Roof.RoofArea)

        if hasattr(roof, 'RoofType'):
            add_after(
                enclosure.Roofs.Roof,
                ['SystemIdentifier',
                 'ExternalResource',
                 'AttachedToSpace',
                 'InteriorAdjacentTo',
                 'Area',
                 'Orientation',
                 'Azimuth'],
                E.RoofType(str(roof.RoofType))
            )
            enclosure.Roofs.Roof.remove(enclosure.Roofs.Roof.RoofType[1])  # remove the RoofType of HPXML v2

    # remove AtticAndRoof after rearranging all attics and roofs
    try:
        root.Building.BuildingDetails.Enclosure.remove(root.Building.BuildingDetails.Enclosure.AtticAndRoof)
    except AttributeError:
        pass

    # Frame Floors
    for i, ff in enumerate(root.xpath(
        'h:Building/h:BuildingDetails/h:Enclosure/h:Foundations/h:Foundation/h:FrameFloor', **xpkw
    )):
        enclosure = ff.getparent().getparent().getparent()
        foundation = ff.getparent()

        ff.addnext(E.AttachedToFrameFloor(idref=ff.SystemIdentifier.attrib['id']))
        if not hasattr(enclosure, 'FrameFloors'):
            add_after(
                enclosure,
                ['AirInfiltration',
                 'Attics',
                 'Foundations',
                 'Garages',
                 'Roofs',
                 'RimJoists',
                 'Walls',
                 'FoundationWalls'],
                E.FrameFloors()
            )
        this_ff = deepcopy(ff)
        # Preserve insulation location for each insulation layer
        if hasattr(this_ff.Insulation, 'InsulationLocation') and hasattr(this_ff.Insulation, 'Layer'):
            for i, layer in enumerate(this_ff.Insulation.Layer):
                if layer.InstallationType == 'continuous':
                    layer.InstallationType._setText(f'continuous - {str(this_ff.Insulation.InsulationLocation)}')

        enclosure.FrameFloors.append(this_ff)
        foundation.remove(ff)

    # Slabs
    for i, slab in enumerate(root.xpath(
        'h:Building/h:BuildingDetails/h:Enclosure/h:Foundations/h:Foundation/h:Slab', **xpkw
    )):
        enclosure = slab.getparent().getparent().getparent()
        foundation = slab.getparent()

        slab.addnext(E.AttachedToSlab(idref=slab.SystemIdentifier.attrib['id']))
        if not hasattr(enclosure, 'Slabs'):
            add_after(
                enclosure,
                ['AirInfiltration',
                 'Attics',
                 'Foundations',
                 'Garages',
                 'Roofs',
                 'RimJoists',
                 'Walls',
                 'FoundationWalls',
                 'FrameFloors'],
                E.Slabs()
            )
        enclosure.Slabs.append(deepcopy(slab))
        foundation.remove(slab)

    # Remove 'Insulation/InsulationLocation'
    # TODO: Use it for other enclosure types
    for ins_loc in root.xpath('//h:Insulation/h:InsulationLocation', **xpkw):
        ins = ins_loc.getparent()
        ins.remove(ins.InsulationLocation)

<<<<<<< HEAD
=======
    # TODO: Addressing Inconsistencies
    # https://github.com/hpxmlwg/hpxml/pull/124

    # Renames FoundationWall/BelowGradeDepth to FoundationWall/DepthBelowGrade
    for el in root.xpath('//h:FoundationWall/h:BelowGradeDepth', **xpkw):
        el.tag = f'{{{hpxml3_ns}}}DepthBelowGrade'

    # Clothes Dryer CEF
    # https://github.com/hpxmlwg/hpxml/pull/145

    for el in root.xpath('//h:ClothesDryer/h:EfficiencyFactor', **xpkw):
        el.tag = f'{{{hpxml3_ns}}}EnergyFactor'

    # TODO: Standardize Locations
    # https://github.com/hpxmlwg/hpxml/pull/156

    # TODO: Lighting Fraction Improvements
    # https://github.com/hpxmlwg/hpxml/pull/165

    # TODO: Deprecated items
    # https://github.com/hpxmlwg/hpxml/pull/167

>>>>>>> 3934bcf6
    # TODO: Adds desuperheater flexibility
    # https://github.com/hpxmlwg/hpxml/pull/184

    # TODO: Allow insulation location to be layer-specific
    # https://github.com/hpxmlwg/hpxml/pull/188

    # TODO: Window/Skylight Interior Shading Fraction
    # https://github.com/hpxmlwg/hpxml/pull/189

    # TODO: Window sub-components
    # https://github.com/hpxmlwg/hpxml/pull/202

    # TODO: Clarify PV inverter efficiency value
    # https://github.com/hpxmlwg/hpxml/pull/207

    # TODO: updating BPI-2101 enums in GreenBuildingVerification/Type
    # https://github.com/hpxmlwg/hpxml/pull/210

    # Write out new file
    hpxml3_doc.write(pathobj_to_str(hpxml3_file), pretty_print=True, encoding='utf-8')
    hpxml3_schema.assertValid(hpxml3_doc)<|MERGE_RESOLUTION|>--- conflicted
+++ resolved
@@ -280,6 +280,10 @@
             E.Value(f'{float(bkupafue.text) / 100}')
         ))
         bkupafue.getparent().remove(bkupafue)
+
+    # Renames FoundationWall/BelowGradeDepth to FoundationWall/DepthBelowGrade
+    for el in root.xpath('//h:FoundationWall/h:BelowGradeDepth', **xpkw):
+        el.tag = f'{{{hpxml3_ns}}}DepthBelowGrade'
 
     # Clothes Dryer CEF
     # https://github.com/hpxmlwg/hpxml/pull/145
@@ -563,21 +567,6 @@
         ins = ins_loc.getparent()
         ins.remove(ins.InsulationLocation)
 
-<<<<<<< HEAD
-=======
-    # TODO: Addressing Inconsistencies
-    # https://github.com/hpxmlwg/hpxml/pull/124
-
-    # Renames FoundationWall/BelowGradeDepth to FoundationWall/DepthBelowGrade
-    for el in root.xpath('//h:FoundationWall/h:BelowGradeDepth', **xpkw):
-        el.tag = f'{{{hpxml3_ns}}}DepthBelowGrade'
-
-    # Clothes Dryer CEF
-    # https://github.com/hpxmlwg/hpxml/pull/145
-
-    for el in root.xpath('//h:ClothesDryer/h:EfficiencyFactor', **xpkw):
-        el.tag = f'{{{hpxml3_ns}}}EnergyFactor'
-
     # TODO: Standardize Locations
     # https://github.com/hpxmlwg/hpxml/pull/156
 
@@ -587,7 +576,6 @@
     # TODO: Deprecated items
     # https://github.com/hpxmlwg/hpxml/pull/167
 
->>>>>>> 3934bcf6
     # TODO: Adds desuperheater flexibility
     # https://github.com/hpxmlwg/hpxml/pull/184
 

--- conflicted
+++ resolved
@@ -88,7 +88,6 @@
     assert not hasattr(dryer2, 'EfficiencyFactor')
 
 
-<<<<<<< HEAD
 def test_enclosure_attics():
     root = convert_hpxml_and_parse(hpxml_dir / 'enclosure_attics_and_roofs.xml')
 
@@ -126,7 +125,8 @@
     assert roof1.Pitch == 6.0
     assert not hasattr(roof1, 'RoofArea')
     assert not hasattr(enclosure, 'AtticAndRoof')
-=======
+
+
 def test_slabs():
     root = convert_hpxml_and_parse(hpxml_dir / 'enclosure_slabs.xml')
 
@@ -140,5 +140,4 @@
     assert slab1.PerimeterInsulation.Layer.NominalRValue == 0.0
     assert slab1.UnderSlabInsulation.Layer.NominalRValue == 0.0
     assert slab1.extension.CarpetFraction == 0.0
-    assert slab1.extension.CarpetRValue == 0.0
->>>>>>> 370fd87a
+    assert slab1.extension.CarpetRValue == 0.0
--- conflicted
+++ resolved
@@ -151,18 +151,13 @@
     assert not hasattr(dryer2, 'EfficiencyFactor')
 
 
-<<<<<<< HEAD
 def test_hpxml2_enclosure_attics_and_roofs():
-    root = convert_hpxml_and_parse(hpxml_dir / 'enclosure_attics_and_roofs.xml')
-=======
-def test_enclosure_attics_and_roofs():
     with pytest.warns(None) as record:
         root = convert_hpxml_and_parse(hpxml_dir / 'enclosure_attics_and_roofs.xml')
     assert len(record) == 3
     assert record[0].message.args[0] == 'Cannot find a roof attached to attic-3.'
     assert record[1].message.args[0] == 'Cannot find a roof attached to attic-3.'
     assert record[2].message.args[0] == 'Cannot find a knee wall attached to attic-9.'
->>>>>>> af821a47
 
     enclosure1 = root.Building[0].BuildingDetails.Enclosure
     assert not hasattr(enclosure1, 'AtticAndRoof')
@@ -264,11 +259,7 @@
     assert enclosure2.FrameFloors.FrameFloor[0].Insulation.AssemblyEffectiveRValue == 5.5
 
 
-<<<<<<< HEAD
-def test_hpxml2_enclosure_foundation_walls():
-    root = convert_hpxml_and_parse(hpxml_dir / 'enclosure_foundation_walls.xml')
-=======
-def test_enclosure_foundation():
+def test_hpxml2_enclosure_foundation():
     root = convert_hpxml_and_parse(hpxml_dir / 'enclosure_foundation.xml')
 
     ff1 = root.Building.BuildingDetails.Enclosure.FrameFloors.FrameFloor[0]
@@ -292,7 +283,6 @@
     assert ff2.Insulation.Layer[1].NominalRValue == 8.0
     assert ff2.Insulation.Layer[1].Thickness == 0.25
     assert not hasattr(ff2.Insulation, 'InsulationLocation')
->>>>>>> af821a47
 
     fw1 = root.Building[0].BuildingDetails.Enclosure.FoundationWalls.FoundationWall[0]
     assert fw1.getparent().getparent().Foundations.Foundation.AttachedToFoundationWall[0].attrib['idref'] ==\
@@ -351,39 +341,6 @@
     assert fw3.Insulation.InsulationCondition == 'fair'
     assert not hasattr(fw3.Insulation, 'Location')
 
-<<<<<<< HEAD
-
-def test_hpxml2_frame_floors():
-    root = convert_hpxml_and_parse(hpxml_dir / 'enclosure_frame_floors.xml')
-
-    ff1 = root.Building.BuildingDetails.Enclosure.FrameFloors.FrameFloor[0]
-    assert ff1.getparent().getparent().Foundations.Foundation.AttachedToFrameFloor[0].attrib['idref'] == 'framefloor-1'
-    assert ff1.FloorCovering == 'hardwood'
-    assert ff1.Area == 1350.0
-    assert ff1.Insulation.AssemblyEffectiveRValue == 39.3
-    assert not hasattr(ff1.Insulation, 'InsulationLocation')
-    assert not hasattr(ff1.Insulation, 'Layer')
-
-    ff2 = root.Building.BuildingDetails.Enclosure.FrameFloors.FrameFloor[1]
-    assert ff2.getparent().getparent().Foundations.Foundation.AttachedToFrameFloor[1].attrib['idref'] == 'framefloor-2'
-    assert ff2.FloorCovering == 'carpet'
-    assert ff2.Area == 1350.0
-    assert ff2.Insulation.InsulationGrade == 1
-    assert ff2.Insulation.InsulationCondition == 'poor'
-    assert ff2.Insulation.Layer[0].InstallationType == 'continuous - exterior'
-    assert ff2.Insulation.Layer[0].NominalRValue == 30.0
-    assert ff2.Insulation.Layer[0].Thickness == 1.5
-    assert ff2.Insulation.Layer[1].InstallationType == 'continuous - exterior'
-    assert ff2.Insulation.Layer[1].NominalRValue == 8.0
-    assert ff2.Insulation.Layer[1].Thickness == 0.25
-    assert not hasattr(ff2.Insulation, 'InsulationLocation')
-
-
-def test_hpxml2_slabs():
-    root = convert_hpxml_and_parse(hpxml_dir / 'enclosure_slabs.xml')
-
-=======
->>>>>>> af821a47
     slab1 = root.Building.BuildingDetails.Enclosure.Slabs.Slab[0]
     assert slab1.getparent().getparent().Foundations.Foundation.AttachedToSlab.attrib['idref'] == 'slab-1'
     assert slab1.Area == 1350.0
@@ -702,7 +659,7 @@
     assert whsystem3.RelatedHVACSystem.attrib['idref'] == 'heating-system-2'
 
 
-def test_inverter_efficiency():
+def test_hpxml2_inverter_efficiency():
     root = convert_hpxml_and_parse(hpxml_dir / 'inverter_efficiency.xml')
 
     for pv_system in root.Building[0].BuildingDetails.Systems.Photovoltaics.PVSystem:

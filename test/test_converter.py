--- conflicted
+++ resolved
@@ -615,7 +615,6 @@
     assert wh2.AnnualEnergyUse.ConsumptionInfo.ConsumptionDetail.Consumption == 600
 
 
-<<<<<<< HEAD
 def test_cli(capsysbinary):
     with tempfile.TemporaryDirectory() as tmpdir:
         tmppath = pathlib.Path(tmpdir).resolve()
@@ -629,7 +628,8 @@
     f = io.BytesIO(capsysbinary.readouterr().out)
     root = objectify.parse(f).getroot()
     assert root.attrib['schemaVersion'] == '3.0'
-=======
+
+
 def test_desuperheater_flexibility():
     root = convert_hpxml_and_parse(hpxml_dir / 'desuperheater_flexibility.xml')
 
@@ -647,5 +647,4 @@
     assert not hasattr(whsystem3, 'HasGeothermalDesuperheater')
     assert whsystem3.UsesDesuperheater
     assert not hasattr(whsystem3, 'RelatedHeatingSystem')
-    assert whsystem3.RelatedHVACSystem.attrib['idref'] == 'heating-system-2'
->>>>>>> 9921f6e1
+    assert whsystem3.RelatedHVACSystem.attrib['idref'] == 'heating-system-2'
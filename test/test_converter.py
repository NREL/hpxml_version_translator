--- conflicted
+++ resolved
@@ -317,15 +317,9 @@
     assert fw2.Insulation.Layer[1].Thickness == 3.0
 
     fw3 = root.Building[1].BuildingDetails.Enclosure.FoundationWalls.FoundationWall[0]
-<<<<<<< HEAD
-    assert fw3.getparent().getparent().Foundations.Foundation.AttachedToFoundationWall[0].attrib['idref']\
-        == 'foundationwall-3'
-    assert fw3.ExteriorAdjacentTo == 'ground'  # make sure that 'ambient' maps to 'ground'
-=======
     assert fw3.getparent().getparent().Foundations.Foundation.AttachedToFoundationWall[0].attrib['idref'] ==\
         'foundationwall-3'
-    assert fw3.ExteriorAdjacentTo == 'ground'
->>>>>>> af895f53
+    assert fw3.ExteriorAdjacentTo == 'ground'  # make sure that 'ambient' maps to 'ground'
     assert not hasattr(fw3, 'InteriorAdjacentTo')
     assert fw3.Type == 'solid concrete'
     assert fw3.Length == 40

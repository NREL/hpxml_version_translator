--- conflicted
+++ resolved
@@ -462,7 +462,6 @@
     assert ltg_grp3.FractionofUnitsInLocation == 0.4
     assert hasattr(ltg_grp3.LightingType, 'FluorescentTube')
 
-<<<<<<< HEAD
     ltg2 = root.Building[1].BuildingDetails.Lighting
     assert not hasattr(ltg2, 'LightingFractions')
     ltg_grp5 = ltg2.LightingGroup[0]
@@ -481,10 +480,6 @@
     assert ltg_grp8.SystemIdentifier.attrib['id'] == 'lighting-fraction-7'
     assert ltg_grp8.FractionofUnitsInLocation == 0.5
     assert hasattr(ltg_grp8.LightingType, 'LightEmittingDiode')
-=======
-    ltg_grp4 = ltg.LightingGroup[3]
-    assert ltg_grp4.FractionofUnitsInLocation == 0.3
-    assert hasattr(ltg_grp4.LightingType, 'LightEmittingDiode')
 
 
 def test_deprecated_items():
@@ -540,5 +535,4 @@
     wh2 = root.Building[1].BuildingDetails.Systems.WaterHeating
     assert wh2.AnnualEnergyUse.ConsumptionInfo.ConsumptionType.Water.WaterType == 'indoor water'
     assert wh2.AnnualEnergyUse.ConsumptionInfo.ConsumptionType.Water.UnitofMeasure == 'gal'
-    assert wh2.AnnualEnergyUse.ConsumptionInfo.ConsumptionDetail.Consumption == 600
->>>>>>> 765c5eb5
+    assert wh2.AnnualEnergyUse.ConsumptionInfo.ConsumptionDetail.Consumption == 600
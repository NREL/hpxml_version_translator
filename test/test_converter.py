from lxml import objectify
import pathlib
import tempfile

from hpxml_version_translator.converter import convert_hpxml2_to_3


hpxml_dir = pathlib.Path(__file__).resolve().parent / 'hpxml_files'


def convert_hpxml_and_parse(input_filename):
    with tempfile.TemporaryFile('w+b') as f_out:
        convert_hpxml2_to_3(input_filename, f_out)
        f_out.seek(0)
        root = objectify.parse(f_out).getroot()
    return root


def test_version_change():
    root = convert_hpxml_and_parse(hpxml_dir / 'version_change.xml')
    assert root.attrib['schemaVersion'] == '3.0'


def test_project_ids():
    root = convert_hpxml_and_parse(hpxml_dir / 'project_ids.xml')
    root.Project.PreBuildingID == 'bldg1'
    root.Project.PostBuildingID == 'bldg2'
    # TODO: test project ids failures


def test_green_building_verification():
    root = convert_hpxml_and_parse(hpxml_dir / 'green_building_verification.xml')

    gbv0 = root.Building[0].BuildingDetails.GreenBuildingVerifications.GreenBuildingVerification[0]
    assert gbv0.Type == 'Home Energy Score'
    assert gbv0.Body == 'US DOE'
    assert gbv0.Year == 2021
    assert gbv0.Metric == 5
    assert gbv0.extension.asdf == 'jkl'

    gbv1 = root.Building[0].BuildingDetails.GreenBuildingVerifications.GreenBuildingVerification[1]
    assert gbv1.Type == 'HERS Index Score'
    assert gbv1.Body == 'RESNET'
    assert not hasattr(gbv1, 'Year')
    assert gbv1.Metric == 62

    gbv3 = root.Building[0].BuildingDetails.GreenBuildingVerifications.GreenBuildingVerification[2]
    assert gbv3.Type == 'other'
    assert gbv3.Body == 'other'
    assert gbv3.OtherType == 'My own special scoring system'
    assert gbv3.Metric == 11

    gbv4 = root.Building[1].BuildingDetails.GreenBuildingVerifications.GreenBuildingVerification[0]
    assert gbv4.Type == 'Home Performance with ENERGY STAR'
    assert gbv4.Body == 'local program'
    assert gbv4.URL == 'http://energy.gov'
    assert gbv4.Year == 2020

    gbv5 = root.Building[1].BuildingDetails.GreenBuildingVerifications.GreenBuildingVerification[2]
    assert gbv5.Type == 'ENERGY STAR Certified Homes'
    assert gbv5.Version == 3.1

    gbv6 = root.Building[1].BuildingDetails.GreenBuildingVerifications.GreenBuildingVerification[1]
    assert gbv6.Type == 'LEED For Homes'
    assert gbv6.Body == 'USGBC'
    assert gbv6.Rating == 'Gold'
    assert gbv6.URL == 'http://usgbc.org'
    assert gbv6.Year == 2019


def test_clothes_dryer():
    root = convert_hpxml_and_parse(hpxml_dir / 'clothes_dryer.xml')

    dryer1 = root.Building.BuildingDetails.Appliances.ClothesDryer[0]
    assert dryer1.Type == 'dryer'
    assert dryer1.Location == 'laundry room'
    assert dryer1.FuelType == 'natural gas'
    assert dryer1.EnergyFactor == 2.5
    assert dryer1.ControlType == 'timer'
    assert not hasattr(dryer1, 'EfficiencyFactor')

    dryer2 = root.Building.BuildingDetails.Appliances.ClothesDryer[1]
    assert dryer2.Type == 'all-in-one combination washer/dryer'
    assert dryer2.Location == 'basement'
    assert dryer2.FuelType == 'electricity'
    assert dryer2.EnergyFactor == 5.0
    assert dryer2.ControlType == 'temperature'
    assert not hasattr(dryer2, 'EfficiencyFactor')


<<<<<<< HEAD
def test_enclosure_foundation_walls():
    root = convert_hpxml_and_parse(hpxml_dir / 'enclosure_foundation_walls.xml')

    fw1 = root.Building.BuildingDetails.Enclosure.FoundationWalls.FoundationWall[0]
    assert fw1.getparent().getparent().Foundations.Foundation.AttachedToFoundationWall[0].attrib['idref']\
        == 'foundationwall-1'
    assert fw1.InteriorAdjacentTo == 'basement - unconditioned'
    assert fw1.Type == 'concrete block'
    assert fw1.Length == 120
    assert fw1.Height == 8
    assert fw1.Area == 960
    assert fw1.Thickness == 4
    # assert fw1.DepthBelowGrade == 6  # TODO: uncomment it when "Address inconsistencies #14" is merged.
    assert not hasattr(fw1, 'AdjacentTo')
    assert fw1.Insulation.InsulationGrade == 3
    assert fw1.Insulation.InsulationCondition == 'good'
    assert fw1.Insulation.AssemblyEffectiveRValue == 5.0
    assert not hasattr(fw1.Insulation, 'Location')

    fw2 = root.Building.BuildingDetails.Enclosure.FoundationWalls.FoundationWall[1]
    assert fw2.getparent().getparent().Foundations.Foundation.AttachedToFoundationWall[1].attrib['idref']\
        == 'foundationwall-2'
    assert not hasattr(fw2, 'ExteriorAdjacentTo')
    assert not hasattr(fw2, 'InteriorAdjacentTo')
    assert fw2.Type == 'concrete block'
    assert fw2.Length == 60
    assert fw2.Height == 8
    assert fw2.Area == 480
    assert fw2.Thickness == 7
    # assert fw2.DepthBelowGrade == 8  # TODO: uncomment it when "Address inconsistencies #14" is merged.
    assert not hasattr(fw2, 'AdjacentTo')
    assert fw2.Insulation.InsulationGrade == 1
    assert fw2.Insulation.InsulationCondition == 'poor'
    assert not hasattr(fw2.Insulation, 'Location')
    assert fw2.Insulation.Layer[0].InstallationType == 'continuous'
    assert fw2.Insulation.Layer[0].InsulationMaterial.Batt == 'fiberglass'
    assert fw2.Insulation.Layer[0].NominalRValue == 8.9
    assert fw2.Insulation.Layer[0].Thickness == 1.5
    assert fw2.Insulation.Layer[1].InstallationType == 'cavity'
    assert fw2.Insulation.Layer[1].InsulationMaterial.Rigid == 'eps'
    assert fw2.Insulation.Layer[1].NominalRValue == 15.0
    assert fw2.Insulation.Layer[1].Thickness == 3.0
=======
def test_slabs():
    root = convert_hpxml_and_parse(hpxml_dir / 'enclosure_slabs.xml')

    slab1 = root.Building.BuildingDetails.Enclosure.Slabs.Slab[0]
    assert slab1.getparent().getparent().Foundations.Foundation.AttachedToSlab.attrib['idref'] == 'slab-1'
    assert slab1.Area == 1350.0
    assert slab1.Thickness == 4.0
    assert slab1.ExposedPerimeter == 150.0
    assert slab1.PerimeterInsulationDepth == 0.0
    assert slab1.UnderSlabInsulationWidth == 0.0
    assert slab1.PerimeterInsulation.Layer.NominalRValue == 0.0
    assert slab1.UnderSlabInsulation.Layer.NominalRValue == 0.0
    assert slab1.extension.CarpetFraction == 0.0
    assert slab1.extension.CarpetRValue == 0.0
>>>>>>> 370fd87a
<|MERGE_RESOLUTION|>--- conflicted
+++ resolved
@@ -88,7 +88,6 @@
     assert not hasattr(dryer2, 'EfficiencyFactor')
 
 
-<<<<<<< HEAD
 def test_enclosure_foundation_walls():
     root = convert_hpxml_and_parse(hpxml_dir / 'enclosure_foundation_walls.xml')
 
@@ -131,7 +130,8 @@
     assert fw2.Insulation.Layer[1].InsulationMaterial.Rigid == 'eps'
     assert fw2.Insulation.Layer[1].NominalRValue == 15.0
     assert fw2.Insulation.Layer[1].Thickness == 3.0
-=======
+
+
 def test_slabs():
     root = convert_hpxml_and_parse(hpxml_dir / 'enclosure_slabs.xml')
 
@@ -145,5 +145,4 @@
     assert slab1.PerimeterInsulation.Layer.NominalRValue == 0.0
     assert slab1.UnderSlabInsulation.Layer.NominalRValue == 0.0
     assert slab1.extension.CarpetFraction == 0.0
-    assert slab1.extension.CarpetRValue == 0.0
->>>>>>> 370fd87a
+    assert slab1.extension.CarpetRValue == 0.0
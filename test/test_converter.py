--- conflicted
+++ resolved
@@ -88,7 +88,6 @@
     assert not hasattr(dryer2, 'EfficiencyFactor')
 
 
-<<<<<<< HEAD
 def test_windows():
     root = convert_hpxml_and_parse(hpxml_dir / 'enclosure_windows.xml')
 
@@ -109,7 +108,8 @@
     assert not hasattr(win1, 'Treatments')
     assert not hasattr(win1, 'InteriorShadingFactor')
     assert not hasattr(win1, 'MovableInsulationRValue')
-=======
+
+
 def test_frame_floors():
     root = convert_hpxml_and_parse(hpxml_dir / 'enclosure_frame_floors.xml')
 
@@ -134,7 +134,6 @@
     assert ff2.Insulation.Layer[1].NominalRValue == 8.0
     assert ff2.Insulation.Layer[1].Thickness == 0.25
     assert not hasattr(ff2.Insulation, 'InsulationLocation')
->>>>>>> 11d908a9
 
 
 def test_slabs():

--- conflicted
+++ resolved
@@ -88,7 +88,6 @@
     assert not hasattr(dryer2, 'EfficiencyFactor')
 
 
-<<<<<<< HEAD
 def test_windows():
     root = convert_hpxml_and_parse(hpxml_dir / 'enclosure_windows.xml')
 
@@ -108,7 +107,8 @@
     assert not hasattr(win1, 'Treatments')
     assert not hasattr(win1, 'InteriorShadingFactor')
     assert not hasattr(win1, 'MovableInsulationRValue')
-=======
+
+
 def test_slabs():
     root = convert_hpxml_and_parse(hpxml_dir / 'enclosure_slabs.xml')
 
@@ -122,5 +122,4 @@
     assert slab1.PerimeterInsulation.Layer.NominalRValue == 0.0
     assert slab1.UnderSlabInsulation.Layer.NominalRValue == 0.0
     assert slab1.extension.CarpetFraction == 0.0
-    assert slab1.extension.CarpetRValue == 0.0
->>>>>>> 370fd87a
+    assert slab1.extension.CarpetRValue == 0.0
from lxml import objectify
import pathlib
import tempfile

from hpxml_version_translator.converter import convert_hpxml2_to_3


hpxml_dir = pathlib.Path(__file__).resolve().parent / 'hpxml_files'


def convert_hpxml_and_parse(input_filename):
    with tempfile.TemporaryFile('w+b') as f_out:
        convert_hpxml2_to_3(input_filename, f_out)
        f_out.seek(0)
        root = objectify.parse(f_out).getroot()
    return root


def test_version_change():
    root = convert_hpxml_and_parse(hpxml_dir / 'version_change.xml')
    assert root.attrib['schemaVersion'] == '3.0'


def test_project_ids():
    root = convert_hpxml_and_parse(hpxml_dir / 'project_ids.xml')
    root.Project.PreBuildingID == 'bldg1'
    root.Project.PostBuildingID == 'bldg2'
    # TODO: test project ids failures


def test_green_building_verification():
    root = convert_hpxml_and_parse(hpxml_dir / 'green_building_verification.xml')

    gbv0 = root.Building[0].BuildingDetails.GreenBuildingVerifications.GreenBuildingVerification[0]
    assert gbv0.Type == 'Home Energy Score'
    assert gbv0.Body == 'US DOE'
    assert gbv0.Year == 2021
    assert gbv0.Metric == 5
    assert gbv0.extension.asdf == 'jkl'

    gbv1 = root.Building[0].BuildingDetails.GreenBuildingVerifications.GreenBuildingVerification[1]
    assert gbv1.Type == 'HERS Index Score'
    assert gbv1.Body == 'RESNET'
    assert not hasattr(gbv1, 'Year')
    assert gbv1.Metric == 62

    gbv3 = root.Building[0].BuildingDetails.GreenBuildingVerifications.GreenBuildingVerification[2]
    assert gbv3.Type == 'other'
    assert gbv3.Body == 'other'
    assert gbv3.OtherType == 'My own special scoring system'
    assert gbv3.Metric == 11

    gbv4 = root.Building[1].BuildingDetails.GreenBuildingVerifications.GreenBuildingVerification[0]
    assert gbv4.Type == 'Home Performance with ENERGY STAR'
    assert gbv4.Body == 'local program'
    assert gbv4.URL == 'http://energy.gov'
    assert gbv4.Year == 2020

    gbv5 = root.Building[1].BuildingDetails.GreenBuildingVerifications.GreenBuildingVerification[2]
    assert gbv5.Type == 'ENERGY STAR Certified Homes'
    assert gbv5.Version == 3.1

    gbv6 = root.Building[1].BuildingDetails.GreenBuildingVerifications.GreenBuildingVerification[1]
    assert gbv6.Type == 'LEED For Homes'
    assert gbv6.Body == 'USGBC'
    assert gbv6.Rating == 'Gold'
    assert gbv6.URL == 'http://usgbc.org'
    assert gbv6.Year == 2019


def test_clothes_dryer():
    root = convert_hpxml_and_parse(hpxml_dir / 'clothes_dryer.xml')

    dryer1 = root.Building.BuildingDetails.Appliances.ClothesDryer[0]
    assert dryer1.Type == 'dryer'
    assert dryer1.Location == 'laundry room'
    assert dryer1.FuelType == 'natural gas'
    assert dryer1.EnergyFactor == 2.5
    assert dryer1.ControlType == 'timer'
    assert not hasattr(dryer1, 'EfficiencyFactor')

    dryer2 = root.Building.BuildingDetails.Appliances.ClothesDryer[1]
    assert dryer2.Type == 'all-in-one combination washer/dryer'
    assert dryer2.Location == 'basement'
    assert dryer2.FuelType == 'electricity'
    assert dryer2.EnergyFactor == 5.0
    assert dryer2.ControlType == 'temperature'
    assert not hasattr(dryer2, 'EfficiencyFactor')


<<<<<<< HEAD
def test_enclosure_attics():
    root = convert_hpxml_and_parse(hpxml_dir / 'enclosure_attics_and_roofs.xml')

    attic1 = root.Building.BuildingDetails.Enclosure.Attics.Attic[0]
    enclosure = attic1.getparent().getparent()
    assert not attic1.AtticType.Attic.Vented  # unvented attic
    assert attic1.AttachedToRoof.attrib['idref'] == 'roof-1'
    assert not hasattr(enclosure, 'AtticAndRoof')
    assert not hasattr(enclosure, 'ExteriorAdjacentTo')
    assert enclosure.Walls.Wall[0].AtticWallType == 'knee wall'
    assert enclosure.Roofs.Roof[0].Rafters.Size == '2x4'
    assert enclosure.Roofs.Roof[0].Rafters.Material == 'wood'
    assert enclosure.Roofs.Roof[0].Insulation.InsulationGrade == 3
    assert enclosure.Roofs.Roof[0].Insulation.InsulationCondition == 'good'
    assert enclosure.Roofs.Roof[0].Insulation.Layer.InstallationType == 'cavity'
    assert enclosure.Roofs.Roof[0].Insulation.Layer.NominalRValue == 7.5
    assert enclosure.FrameFloors.FrameFloor[0].InteriorAdjacentTo == 'attic'
    assert enclosure.FrameFloors.FrameFloor[0].Insulation.InsulationGrade == 1
    assert enclosure.FrameFloors.FrameFloor[0].Insulation.InsulationCondition == 'poor'
    assert enclosure.FrameFloors.FrameFloor[0].Insulation.AssemblyEffectiveRValue == 5.5

    attic2 = root.Building.BuildingDetails.Enclosure.Attics.Attic[1]
    assert attic2.AtticType.Attic.extension.Vented == 'unknown'  # venting unknown attic


def test_enclosure_roofs():
    root = convert_hpxml_and_parse(hpxml_dir / 'enclosure_attics_and_roofs.xml')

    roof1 = root.Building.BuildingDetails.Enclosure.Roofs.Roof[0]
    enclosure = roof1.getparent().getparent()
    assert roof1.Area == 1118.5
    assert roof1.RoofType == 'shingles'
    assert roof1.RoofColor == 'dark'
    assert roof1.SolarAbsorptance == 0.7
    assert roof1.Emittance == 0.9
    assert roof1.Pitch == 6.0
    assert not hasattr(roof1, 'RoofArea')
    assert not hasattr(enclosure, 'AtticAndRoof')
=======
def test_frame_floors():
    root = convert_hpxml_and_parse(hpxml_dir / 'enclosure_frame_floors.xml')

    ff1 = root.Building.BuildingDetails.Enclosure.FrameFloors.FrameFloor[0]
    assert ff1.getparent().getparent().Foundations.Foundation.AttachedToFrameFloor[0].attrib['idref'] == 'framefloor-1'
    assert ff1.FloorCovering == 'hardwood'
    assert ff1.Area == 1350.0
    assert ff1.Insulation.AssemblyEffectiveRValue == 39.3
    assert not hasattr(ff1.Insulation, 'InsulationLocation')
    assert not hasattr(ff1.Insulation, 'Layer')

    ff2 = root.Building.BuildingDetails.Enclosure.FrameFloors.FrameFloor[1]
    assert ff2.getparent().getparent().Foundations.Foundation.AttachedToFrameFloor[1].attrib['idref'] == 'framefloor-2'
    assert ff2.FloorCovering == 'carpet'
    assert ff2.Area == 1350.0
    assert ff2.Insulation.InsulationGrade == 1
    assert ff2.Insulation.InsulationCondition == 'poor'
    assert ff2.Insulation.Layer[0].InstallationType == 'continuous - exterior'
    assert ff2.Insulation.Layer[0].NominalRValue == 30.0
    assert ff2.Insulation.Layer[0].Thickness == 1.5
    assert ff2.Insulation.Layer[1].InstallationType == 'continuous - exterior'
    assert ff2.Insulation.Layer[1].NominalRValue == 8.0
    assert ff2.Insulation.Layer[1].Thickness == 0.25
    assert not hasattr(ff2.Insulation, 'InsulationLocation')
>>>>>>> 11d908a9


def test_slabs():
    root = convert_hpxml_and_parse(hpxml_dir / 'enclosure_slabs.xml')

    slab1 = root.Building.BuildingDetails.Enclosure.Slabs.Slab[0]
    assert slab1.getparent().getparent().Foundations.Foundation.AttachedToSlab.attrib['idref'] == 'slab-1'
    assert slab1.Area == 1350.0
    assert slab1.Thickness == 4.0
    assert slab1.ExposedPerimeter == 150.0
    assert slab1.PerimeterInsulationDepth == 0.0
    assert slab1.UnderSlabInsulationWidth == 0.0
    assert slab1.PerimeterInsulation.Layer.NominalRValue == 0.0
    assert slab1.UnderSlabInsulation.Layer.NominalRValue == 0.0
    assert slab1.extension.CarpetFraction == 0.0
    assert slab1.extension.CarpetRValue == 0.0<|MERGE_RESOLUTION|>--- conflicted
+++ resolved
@@ -88,7 +88,6 @@
     assert not hasattr(dryer2, 'EfficiencyFactor')
 
 
-<<<<<<< HEAD
 def test_enclosure_attics():
     root = convert_hpxml_and_parse(hpxml_dir / 'enclosure_attics_and_roofs.xml')
 
@@ -127,7 +126,8 @@
     assert roof1.Pitch == 6.0
     assert not hasattr(roof1, 'RoofArea')
     assert not hasattr(enclosure, 'AtticAndRoof')
-=======
+
+
 def test_frame_floors():
     root = convert_hpxml_and_parse(hpxml_dir / 'enclosure_frame_floors.xml')
 
@@ -152,7 +152,6 @@
     assert ff2.Insulation.Layer[1].NominalRValue == 8.0
     assert ff2.Insulation.Layer[1].Thickness == 0.25
     assert not hasattr(ff2.Insulation, 'InsulationLocation')
->>>>>>> 11d908a9
 
 
 def test_slabs():

from lxml import objectify
import pathlib
import tempfile

from hpxml_version_translator.converter import convert_hpxml2_to_3


hpxml_dir = pathlib.Path(__file__).resolve().parent / 'hpxml_files'


def convert_hpxml_and_parse(input_filename):
    with tempfile.TemporaryFile('w+b') as f_out:
        convert_hpxml2_to_3(input_filename, f_out)
        f_out.seek(0)
        root = objectify.parse(f_out).getroot()
    return root


def test_version_change():
    root = convert_hpxml_and_parse(hpxml_dir / 'version_change.xml')
    assert root.attrib['schemaVersion'] == '3.0'


def test_project_ids():
    root = convert_hpxml_and_parse(hpxml_dir / 'project_ids.xml')
    root.Project.PreBuildingID == 'bldg1'
    root.Project.PostBuildingID == 'bldg2'
    # TODO: test project ids failures


def test_green_building_verification():
    root = convert_hpxml_and_parse(hpxml_dir / 'green_building_verification.xml')

    gbv0 = root.Building[0].BuildingDetails.GreenBuildingVerifications.GreenBuildingVerification[0]
    assert gbv0.Type == 'Home Energy Score'
    assert gbv0.Body == 'US DOE'
    assert gbv0.Year == 2021
    assert gbv0.Metric == 5
    assert gbv0.extension.asdf == 'jkl'

    gbv1 = root.Building[0].BuildingDetails.GreenBuildingVerifications.GreenBuildingVerification[1]
    assert gbv1.Type == 'HERS Index Score'
    assert gbv1.Body == 'RESNET'
    assert not hasattr(gbv1, 'Year')
    assert gbv1.Metric == 62

    gbv3 = root.Building[0].BuildingDetails.GreenBuildingVerifications.GreenBuildingVerification[2]
    assert gbv3.Type == 'other'
    assert gbv3.Body == 'other'
    assert gbv3.OtherType == 'My own special scoring system'
    assert gbv3.Metric == 11

    gbv4 = root.Building[1].BuildingDetails.GreenBuildingVerifications.GreenBuildingVerification[0]
    assert gbv4.Type == 'Home Performance with ENERGY STAR'
    assert gbv4.Body == 'local program'
    assert gbv4.URL == 'http://energy.gov'
    assert gbv4.Year == 2020

    gbv5 = root.Building[1].BuildingDetails.GreenBuildingVerifications.GreenBuildingVerification[2]
    assert gbv5.Type == 'ENERGY STAR Certified Homes'
    assert gbv5.Version == 3.1

    gbv6 = root.Building[1].BuildingDetails.GreenBuildingVerifications.GreenBuildingVerification[1]
    assert gbv6.Type == 'LEED For Homes'
    assert gbv6.Body == 'USGBC'
    assert gbv6.Rating == 'Gold'
    assert gbv6.URL == 'http://usgbc.org'
    assert gbv6.Year == 2019


def test_clothes_dryer():
    root = convert_hpxml_and_parse(hpxml_dir / 'clothes_dryer.xml')

    dryer1 = root.Building.BuildingDetails.Appliances.ClothesDryer[0]
    assert dryer1.Type == 'dryer'
    assert dryer1.Location == 'laundry room'
    assert dryer1.FuelType == 'natural gas'
    assert dryer1.EnergyFactor == 2.5
    assert dryer1.ControlType == 'timer'
    assert not hasattr(dryer1, 'EfficiencyFactor')

    dryer2 = root.Building.BuildingDetails.Appliances.ClothesDryer[1]
    assert dryer2.Type == 'all-in-one combination washer/dryer'
    assert dryer2.Location == 'basement'
    assert dryer2.FuelType == 'electricity'
    assert dryer2.EnergyFactor == 5.0
    assert dryer2.ControlType == 'temperature'
    assert not hasattr(dryer2, 'EfficiencyFactor')


<<<<<<< HEAD
def test_frame_floors():
    root = convert_hpxml_and_parse(hpxml_dir / 'enclosure_frame_floors.xml')

    ff1 = root.Building.BuildingDetails.Enclosure.FrameFloors.FrameFloor[0]
    assert ff1.getparent().getparent().Foundations.Foundation.AttachedToFrameFloor[0].attrib['idref'] == 'framefloor-1'
    assert ff1.FloorCovering == 'hardwood'
    assert ff1.Area == 1350.0
    assert ff1.Insulation.AssemblyEffectiveRValue == 39.3
    assert not hasattr(ff1.Insulation, 'InsulationLocation')
    assert not hasattr(ff1.Insulation, 'Layer')

    ff2 = root.Building.BuildingDetails.Enclosure.FrameFloors.FrameFloor[1]
    assert ff2.getparent().getparent().Foundations.Foundation.AttachedToFrameFloor[1].attrib['idref'] == 'framefloor-2'
    assert ff2.FloorCovering == 'carpet'
    assert ff2.Area == 1350.0
    assert ff2.Insulation.InsulationGrade == 1
    assert ff2.Insulation.InsulationCondition == 'poor'
    assert ff2.Insulation.Layer[0].InstallationType == 'continuous - exterior'
    assert ff2.Insulation.Layer[0].NominalRValue == 30.0
    assert ff2.Insulation.Layer[0].Thickness == 1.5
    assert ff2.Insulation.Layer[1].InstallationType == 'continuous - exterior'
    assert ff2.Insulation.Layer[1].NominalRValue == 8.0
    assert ff2.Insulation.Layer[1].Thickness == 0.25
    assert not hasattr(ff2.Insulation, 'InsulationLocation')
=======
def test_slabs():
    root = convert_hpxml_and_parse(hpxml_dir / 'enclosure_slabs.xml')

    slab1 = root.Building.BuildingDetails.Enclosure.Slabs.Slab[0]
    assert slab1.getparent().getparent().Foundations.Foundation.AttachedToSlab.attrib['idref'] == 'slab-1'
    assert slab1.Area == 1350.0
    assert slab1.Thickness == 4.0
    assert slab1.ExposedPerimeter == 150.0
    assert slab1.PerimeterInsulationDepth == 0.0
    assert slab1.UnderSlabInsulationWidth == 0.0
    assert slab1.PerimeterInsulation.Layer.NominalRValue == 0.0
    assert slab1.UnderSlabInsulation.Layer.NominalRValue == 0.0
    assert slab1.extension.CarpetFraction == 0.0
    assert slab1.extension.CarpetRValue == 0.0
>>>>>>> 370fd87a
<|MERGE_RESOLUTION|>--- conflicted
+++ resolved
@@ -88,7 +88,6 @@
     assert not hasattr(dryer2, 'EfficiencyFactor')
 
 
-<<<<<<< HEAD
 def test_frame_floors():
     root = convert_hpxml_and_parse(hpxml_dir / 'enclosure_frame_floors.xml')
 
@@ -113,7 +112,8 @@
     assert ff2.Insulation.Layer[1].NominalRValue == 8.0
     assert ff2.Insulation.Layer[1].Thickness == 0.25
     assert not hasattr(ff2.Insulation, 'InsulationLocation')
-=======
+
+
 def test_slabs():
     root = convert_hpxml_and_parse(hpxml_dir / 'enclosure_slabs.xml')
 
@@ -127,5 +127,4 @@
     assert slab1.PerimeterInsulation.Layer.NominalRValue == 0.0
     assert slab1.UnderSlabInsulation.Layer.NominalRValue == 0.0
     assert slab1.extension.CarpetFraction == 0.0
-    assert slab1.extension.CarpetRValue == 0.0
->>>>>>> 370fd87a
+    assert slab1.extension.CarpetRValue == 0.0